--- conflicted
+++ resolved
@@ -1,1621 +1,1100 @@
-//===----------------------------------------------------------------------===//
-//
-//                         BusTub
-//
-// lock_manager.cpp
-//
-// Identification: src/concurrency/lock_manager.cpp
-//
-// Copyright (c) 2015-2019, Carnegie Mellon University Database Group
-//
-//===----------------------------------------------------------------------===//
-
-#include "concurrency/lock_manager.h"
-
-<<<<<<< HEAD
-#include <algorithm>
-#include <cassert>
-#include <cstddef>
-#include <memory>
-#include <optional>
-#include <shared_mutex>
-#include <stack>
-#include <string>
-#include <unordered_set>
-#include <vector>
-=======
->>>>>>> 13b01090
-#include "common/config.h"
-#include "common/exception.h"
-#include "common/macros.h"
-#include "concurrency/transaction.h"
-#include "concurrency/transaction_manager.h"
-#include "execution/executors/topn_executor.h"
-#include "storage/table/tuple.h"
-<<<<<<< HEAD
-=======
-#include <cassert>
-#include <cstddef>
-#include <memory>
-#include <mutex>
-#include <optional>
-#include <shared_mutex>
-#include <unordered_set>
-#include <stack>
->>>>>>> 13b01090
-
-namespace bustub {
-
-auto LockManager::LockTable(Transaction *txn, LockMode lock_mode, const table_oid_t &oid) -> bool {
-  // 1.check txn state
-<<<<<<< HEAD
-  if (txn->GetState() == TransactionState::ABORTED) {
-    return false;
-  }
-
-  if (txn->GetState() == TransactionState::COMMITTED) {
-    // TODO(gukele): 如果加锁时已经commit了，直接返回true？
-    throw Exception(ExceptionType::EXECUTION, "already commited?");
-    // return true;
-  }
-
-  try {
-    CanTxnTakeLock(txn, lock_mode);
-  } catch (const TransactionAbortException &e) {
-    throw(e);
-  }
-=======
-  if(txn->GetState() == TransactionState::ABORTED || txn->GetState() == TransactionState::COMMITTED) {
-    if(txn->GetState() == TransactionState::COMMITTED) {
-      throw Exception(ExceptionType::EXECUTION, "already commited?");
-    }
-    return false;
-  }
-  CanTxnTakeLock(txn, lock_mode);
-
->>>>>>> 13b01090
-
-  // 2.get lock request queue corresponding to the table
-  std::shared_ptr<LockRequestQueue> table_lock_request_queue;
-  {
-    std::lock_guard<std::mutex> guard(table_lock_map_latch_);
-    if (auto table_lock_request_queue_iterator = table_lock_map_.find(oid);
-        table_lock_request_queue_iterator != table_lock_map_.end()) {
-      table_lock_request_queue = table_lock_request_queue_iterator->second;
-<<<<<<< HEAD
-    } else {  // 没有则创建
-=======
-    } else { // 没有则创建
->>>>>>> 13b01090
-      table_lock_map_[oid] = std::make_shared<LockRequestQueue>();
-      table_lock_request_queue = table_lock_map_[oid];
-    }
-    table_lock_request_queue->latch_.lock();
-  }
-
-  {
-<<<<<<< HEAD
-    // TODO(gukele): 整个逻辑是这样的，首先一个for循环遍历整个table_lock_request_queue，
-
-    // 3.检查是否为锁升级，如果是则进行锁升级
-    std::unique_lock<std::mutex> lock(table_lock_request_queue->latch_, std::adopt_lock);
-    std::optional<bool> op_bool;
-    try {
-      op_bool = UpgradeLockTable(txn, lock_mode, table_lock_request_queue.get(), lock);
-    } catch (const TransactionAbortException &e) {
-      throw(e);
-    }
-    if (op_bool.has_value()) {
-=======
-    // 3.检查是否为锁升级，如果是则进行锁升级
-    std::unique_lock<std::mutex> lock(table_lock_request_queue->latch_, std::adopt_lock);
-    auto op_bool = UpgradeLockTable(txn, lock_mode, table_lock_request_queue.get());
-    if(op_bool.has_value()) {
->>>>>>> 13b01090
-      return *op_bool;
-    }
-
-    // 4.非锁升级,普通加锁事件
-<<<<<<< HEAD
-    table_lock_request_queue->request_queue_.emplace_back(
-        std::make_shared<LockRequest>(txn->GetTransactionId(), lock_mode, oid));
-    auto iter = --(table_lock_request_queue->request_queue_.end());
-    auto &lock_request = table_lock_request_queue->request_queue_.back();
-
-    while (!CanGrantLock(table_lock_request_queue.get(), lock_request.get())) {
-=======
-    table_lock_request_queue->request_queue_.emplace_back(std::make_shared<LockRequest>(txn->GetTransactionId(), lock_mode, oid));
-    auto iter = --(table_lock_request_queue->request_queue_.end());
-    auto &lock_request = table_lock_request_queue->request_queue_.back();
-
-    while(!CanGrantLock(table_lock_request_queue.get(), lock_request.get())) {
->>>>>>> 13b01090
-      table_lock_request_queue->cv_.wait(lock);
-
-      // 查看事务当前的状态，如果是abort就notify，唤醒其它等待队列上阻塞的线程
-      // 为什么事务阻塞在请求锁的过程中状态会有可能被设置为aborted？因为发生了死锁，被死锁检测进程给强行设置的
-<<<<<<< HEAD
-      if (txn->GetState() == TransactionState::ABORTED) {
-=======
-      if(txn->GetState() == TransactionState::ABORTED) {
->>>>>>> 13b01090
-        table_lock_request_queue->upgrading_ = INVALID_TXN_ID;
-        table_lock_request_queue->request_queue_.erase(iter);
-        // condition_variable.notify之前应该释放锁，否则被唤醒的线程无法马上拿到锁又会被阻塞
-        lock.unlock();
-        table_lock_request_queue->cv_.notify_all();
-        return false;
-      }
-    }
-    lock_request->granted_ = true;
-    UpdateTxnTableLockSet(txn, lock_request.get(), true);
-  }
-
-<<<<<<< HEAD
-  if (lock_mode != LockMode::EXCLUSIVE) {
-=======
-  if(lock_mode != LockMode::EXCLUSIVE) {
->>>>>>> 13b01090
-    table_lock_request_queue->cv_.notify_all();
-  }
-
-  return true;
-}
-
-auto LockManager::UnlockTable(Transaction *txn, const table_oid_t &oid) -> bool {
-  // 1.尝试拿到table_lock_request_queue
-  std::shared_ptr<LockRequestQueue> table_lock_request_queue;
-  {
-    std::lock_guard<std::mutex> guard(table_lock_map_latch_);
-    if (auto table_lock_request_queue_iterator = table_lock_map_.find(oid);
-        table_lock_request_queue_iterator != table_lock_map_.end()) {
-      table_lock_request_queue = table_lock_request_queue_iterator->second;
-      table_lock_request_queue->latch_.lock();
-<<<<<<< HEAD
-    } else {  // 没有则说明直接不持有该锁
-=======
-    } else { // 没有则说明直接不持有该锁
->>>>>>> 13b01090
-      txn->SetState(TransactionState::ABORTED);
-      throw TransactionAbortException(txn->GetTransactionId(), AbortReason::ATTEMPTED_UNLOCK_BUT_NO_LOCK_HELD);
-    }
-  }
-
-  // 2.若能拿到queue，则检查是否持有该锁(txn对一个表至多持有一种表锁)
-  std::unique_lock<std::mutex> lock(table_lock_request_queue->latch_, std::adopt_lock);
-  bool have_table_lock = false;
-  auto iter = table_lock_request_queue->request_queue_.begin();
-<<<<<<< HEAD
-  for (; iter != table_lock_request_queue->request_queue_.end(); ++iter) {
-    auto &request = *iter;
-    if (request->txn_id_ == txn->GetTransactionId()) {
-=======
-  for( ; iter != table_lock_request_queue->request_queue_.end() ; ++iter) {
-    auto &request = *iter;
-    if(request->txn_id_ == txn->GetTransactionId()) {
->>>>>>> 13b01090
-      BUSTUB_ASSERT(request->granted_ == true, "we unlock table lock have not been granted");
-      have_table_lock = true;
-      break;
-    }
-  }
-
-<<<<<<< HEAD
-  if (!have_table_lock) {
-=======
-  if(!have_table_lock) {
->>>>>>> 13b01090
-    txn->SetState(TransactionState::ABORTED);
-    throw TransactionAbortException(txn->GetTransactionId(), AbortReason::ATTEMPTED_UNLOCK_BUT_NO_LOCK_HELD);
-  }
-
-  // 3.检查对应表的行锁是否都已经释放了
-  auto request = *iter;
-<<<<<<< HEAD
-  if (!CheckNotHoldAppropriateLockOnRow(txn, oid, request->lock_mode_)) {
-=======
-  if(!CheckNotHoldAppropriateLockOnRow(txn, oid, request->lock_mode_)) {
->>>>>>> 13b01090
-    txn->SetState(TransactionState::ABORTED);
-    throw TransactionAbortException(txn->GetTransactionId(), AbortReason::TABLE_UNLOCKED_BEFORE_UNLOCKING_ROWS);
-  }
-
-  // 4.释放锁，更新state
-<<<<<<< HEAD
-  table_lock_request_queue->request_queue_.erase(iter);
-  lock.unlock();
-  // TODO(gukele): Finally, unlocking a resource should also grant any new lock requests for the resource (if possible).
-  // ？？？
-=======
-  // TODO(gukele):Finally, unlocking a resource should also grant any new lock requests for the resource (if possible).  ？？？
-  table_lock_request_queue->request_queue_.erase(iter);
-  lock.unlock();
->>>>>>> 13b01090
-  table_lock_request_queue->cv_.notify_all();
-
-  UpdateTxnState(txn, request->lock_mode_);
-  UpdateTxnTableLockSet(txn, request.get(), false);
-  return true;
-}
-
-auto LockManager::LockRow(Transaction *txn, LockMode lock_mode, const table_oid_t &oid, const RID &rid) -> bool {
-  // 1.check txn state
-<<<<<<< HEAD
-  if (txn->GetState() == TransactionState::ABORTED) {
-    return false;
-  }
-
-  if (txn->GetState() == TransactionState::COMMITTED) {
-    // TODO(gukele): 如果加锁时已经commit了，直接返回true？
-    throw Exception(ExceptionType::EXECUTION, "already commited?");
-    // return true;
-  }
-
-  // 行加锁不允许意向锁
-  if (lock_mode == LockMode::INTENTION_SHARED || lock_mode == LockMode::INTENTION_EXCLUSIVE ||
-      lock_mode == LockMode::SHARED_INTENTION_EXCLUSIVE) {
-=======
-  if(txn->GetState() == TransactionState::ABORTED || txn->GetState() == TransactionState::COMMITTED) {
-    if(txn->GetState() == TransactionState::COMMITTED) {
-      throw Exception(ExceptionType::EXECUTION, "already commited?");
-    }
-    return false;
-  }
-
-  // 行加锁不允许意向锁
-  if (lock_mode == LockMode::INTENTION_SHARED ||
-      lock_mode == LockMode::INTENTION_EXCLUSIVE ||
-      lock_mode == LockMode::SHARED_INTENTION_EXCLUSIVE)
-  {
->>>>>>> 13b01090
-    txn->SetState(TransactionState::ABORTED);
-    throw TransactionAbortException(txn->GetTransactionId(), AbortReason::ATTEMPTED_INTENTION_LOCK_ON_ROW);
-  }
-
-  // 行锁需要先拿到对应的表级意向锁
-<<<<<<< HEAD
-  if (!CheckAppropriateLockOnTable(txn, oid, lock_mode)) {
-=======
-  if(!CheckAppropriateLockOnTable(txn, oid, lock_mode)) {
->>>>>>> 13b01090
-    txn->SetState(TransactionState::ABORTED);
-    throw TransactionAbortException(txn->GetTransactionId(), AbortReason::TABLE_LOCK_NOT_PRESENT);
-  }
-
-<<<<<<< HEAD
-  try {
-    CanTxnTakeLock(txn, lock_mode);
-  } catch (const TransactionAbortException &e) {
-    throw(e);
-  }
-=======
-  CanTxnTakeLock(txn, lock_mode);
->>>>>>> 13b01090
-
-  // 2.get lock request queue corresponding to the row
-  std::shared_ptr<LockRequestQueue> row_lock_request_queue;
-  {
-    std::lock_guard<std::mutex> guard(row_lock_map_latch_);
-    if (auto row_lock_request_queue_iterator = row_lock_map_.find(rid);
-<<<<<<< HEAD
-        row_lock_request_queue_iterator != row_lock_map_.end()) {
-      row_lock_request_queue = row_lock_request_queue_iterator->second;
-    } else {  // 没有则创建
-=======
-        row_lock_request_queue_iterator != row_lock_map_.end())
-    {
-      row_lock_request_queue = row_lock_request_queue_iterator->second;
-    } else { // 没有则创建
->>>>>>> 13b01090
-      row_lock_map_[rid] = std::make_shared<LockRequestQueue>();
-      row_lock_request_queue = row_lock_map_[rid];
-    }
-    row_lock_request_queue->latch_.lock();
-  }
-
-  {
-    // 3.检查是否为锁升级，如果是则进行锁升级
-    std::unique_lock<std::mutex> lock(row_lock_request_queue->latch_, std::adopt_lock);
-<<<<<<< HEAD
-    std::optional<bool> op_bool;
-    try {
-      op_bool = UpgradeLockRow(txn, lock_mode, row_lock_request_queue.get(), lock);
-    } catch (const TransactionAbortException &e) {
-      throw(e);
-    }
-    if (op_bool.has_value()) {
-=======
-    auto op_bool = UpgradeLockRow(txn, lock_mode, row_lock_request_queue.get());
-    if(op_bool.has_value()) {
->>>>>>> 13b01090
-      return *op_bool;
-    }
-
-    // 4.非锁升级,普通加锁事件
-<<<<<<< HEAD
-    row_lock_request_queue->request_queue_.emplace_back(
-        std::make_shared<LockRequest>(txn->GetTransactionId(), lock_mode, oid, rid));
-    auto iter = --(row_lock_request_queue->request_queue_.end());
-    auto &lock_request = row_lock_request_queue->request_queue_.back();
-
-    while (!CanGrantLock(row_lock_request_queue.get(), lock_request.get())) {
-=======
-    row_lock_request_queue->request_queue_.emplace_back(std::make_shared<LockRequest>(txn->GetTransactionId(), lock_mode, oid, rid));
-    auto iter = --(row_lock_request_queue->request_queue_.end());
-    auto &lock_request = row_lock_request_queue->request_queue_.back();
-
-    while(!CanGrantLock(row_lock_request_queue.get(), lock_request.get())) {
->>>>>>> 13b01090
-      row_lock_request_queue->cv_.wait(lock);
-
-      // 查看事务当前的状态，如果是abort就notify，唤醒其它等待队列上阻塞的线程
-      // 为什么事务阻塞在请求锁的过程中状态会有可能被设置为aborted？因为发生了死锁，被死锁检测进程给强行设置的
-<<<<<<< HEAD
-      if (txn->GetState() == TransactionState::ABORTED) {
-=======
-      if(txn->GetState() == TransactionState::ABORTED) {
->>>>>>> 13b01090
-        row_lock_request_queue->upgrading_ = INVALID_TXN_ID;
-        row_lock_request_queue->request_queue_.erase(iter);
-        lock.unlock();
-        row_lock_request_queue->cv_.notify_all();
-        return false;
-      }
-    }
-    lock_request->granted_ = true;
-    UpdateTxnRowLockSet(txn, lock_request.get(), true);
-  }
-
-<<<<<<< HEAD
-  if (lock_mode != LockMode::EXCLUSIVE) {
-=======
-  if(lock_mode != LockMode::EXCLUSIVE) {
->>>>>>> 13b01090
-    row_lock_request_queue->cv_.notify_all();
-  }
-
-  return true;
-}
-
-auto LockManager::UnlockRow(Transaction *txn, const table_oid_t &oid, const RID &rid, bool force) -> bool {
-  // 1.尝试拿到table_lock_request_queue
-  std::shared_ptr<LockRequestQueue> row_lock_request_queue;
-  {
-    std::lock_guard<std::mutex> guard(row_lock_map_latch_);
-    if (auto row_lock_request_queue_iterator = row_lock_map_.find(rid);
-        row_lock_request_queue_iterator != row_lock_map_.end()) {
-      row_lock_request_queue = row_lock_request_queue_iterator->second;
-      row_lock_request_queue->latch_.lock();
-<<<<<<< HEAD
-    } else {  // 没有说明压根不持有该锁
-=======
-    } else { // 没有说明压根不持有该锁
->>>>>>> 13b01090
-      txn->SetState(TransactionState::ABORTED);
-      throw TransactionAbortException(txn->GetTransactionId(), AbortReason::ATTEMPTED_UNLOCK_BUT_NO_LOCK_HELD);
-    }
-  }
-
-  // 2.若能拿到queue,则检查是否持有该锁(txn对一个行至多持有一种行锁)
-  std::unique_lock<std::mutex> lock(row_lock_request_queue->latch_, std::adopt_lock);
-  bool have_row_lock = false;
-  auto iter = row_lock_request_queue->request_queue_.begin();
-  for (; iter != row_lock_request_queue->request_queue_.end(); ++iter) {
-    auto &request = *iter;
-    if (request->txn_id_ == txn->GetTransactionId()) {
-      BUSTUB_ASSERT(request->granted_ == true, "we unlock row lock have not been granted");
-      have_row_lock = true;
-      break;
-    }
-  }
-
-  if (!have_row_lock) {
-    txn->SetState(TransactionState::ABORTED);
-    throw TransactionAbortException(txn->GetTransactionId(), AbortReason::ATTEMPTED_UNLOCK_BUT_NO_LOCK_HELD);
-  }
-
-  // 3.释放锁，更新state
-<<<<<<< HEAD
-  auto request = *iter;
-  row_lock_request_queue->request_queue_.erase(iter);
-  lock.unlock();
-  // TODO(gukele): Finally, unlocking a resource should also grant any new lock requests for the resource (if possible).
-  // ？？？
-=======
-  // TODO(gukele):Finally, unlocking a resource should also grant any new lock requests for the resource (if possible).  ？？？
-  auto request = *iter;
-  row_lock_request_queue->request_queue_.erase(iter);
-  lock.unlock();
->>>>>>> 13b01090
-  row_lock_request_queue->cv_.notify_all();
-  // 综合一下上述表述，当 force 被置为 true 时，解锁行将不会改变事务状态（如从GROWING 切换到 SHRINKING）。
-  // 这将用于 Task 3 SeqScan 算子的实现中，可以及时释放不满足谓词的元组。
-  // 或者死锁检测线程来释放txn所有的锁，并且aborted而不会勿该成shrinking
-<<<<<<< HEAD
-  if (!force) {
-=======
-  if(!force) {
->>>>>>> 13b01090
-    UpdateTxnState(txn, request->lock_mode_);
-  }
-  UpdateTxnRowLockSet(txn, request.get(), false);
-  return true;
-}
-
-void LockManager::UnlockAll() {
-  // You probably want to unlock all table and txn locks here.
-  // txn_manager_->BlockAllTransactions();
-  std::lock_guard<std::shared_mutex> lock(txn_manager_->txn_map_mutex_);
-<<<<<<< HEAD
-  for (const auto &[txn_id, txn] : txn_manager_->txn_map_) {
-=======
-  for(const auto &[txn_id, txn] : txn_manager_->txn_map_) {
->>>>>>> 13b01090
-    txn->LockTxn();
-    // TODO(gukele) 在LockManager析构中使用使用，所以没有修改LockRequestQueue
-    txn->GetSharedRowLockSet()->clear();
-    txn->GetExclusiveRowLockSet()->clear();
-    txn->GetIntentionSharedTableLockSet()->clear();
-    txn->GetIntentionExclusiveTableLockSet()->clear();
-    txn->GetSharedIntentionExclusiveTableLockSet()->clear();
-    txn->UnlockTxn();
-  }
-}
-
-void LockManager::ReleaseLocks(Transaction *txn) {
-  /** Drop all row locks */
-  txn->LockTxn();
-  std::unordered_map<table_oid_t, std::unordered_set<RID>> row_lock_set;
-  for (const auto &s_row_lock_set : *txn->GetSharedRowLockSet()) {
-    for (auto rid : s_row_lock_set.second) {
-      row_lock_set[s_row_lock_set.first].emplace(rid);
-    }
-  }
-  for (const auto &x_row_lock_set : *txn->GetExclusiveRowLockSet()) {
-    for (auto rid : x_row_lock_set.second) {
-      row_lock_set[x_row_lock_set.first].emplace(rid);
-    }
-  }
-
-  /** Drop all table locks */
-  std::unordered_set<table_oid_t> table_lock_set;
-  for (auto oid : *txn->GetSharedTableLockSet()) {
-    table_lock_set.emplace(oid);
-  }
-  for (table_oid_t oid : *(txn->GetIntentionSharedTableLockSet())) {
-    table_lock_set.emplace(oid);
-  }
-  for (auto oid : *txn->GetExclusiveTableLockSet()) {
-    table_lock_set.emplace(oid);
-  }
-  for (auto oid : *txn->GetIntentionExclusiveTableLockSet()) {
-    table_lock_set.emplace(oid);
-  }
-  for (auto oid : *txn->GetSharedIntentionExclusiveTableLockSet()) {
-    table_lock_set.emplace(oid);
-  }
-  txn->UnlockTxn();
-
-  for (const auto &locked_table_row_set : row_lock_set) {
-    table_oid_t oid = locked_table_row_set.first;
-    for (auto rid : locked_table_row_set.second) {
-      UnlockRow(txn, oid, rid);
-    }
-  }
-
-  for (auto oid : table_lock_set) {
-    UnlockTable(txn, oid);
-  }
-}
-
-void LockManager::AddEdge(txn_id_t t1, txn_id_t t2) {
-  std::lock_guard<std::mutex> guard(waits_for_latch_);
-  waits_for_[t1].insert(t2);
-<<<<<<< HEAD
-  // TODO(gukele): just for test
-  unsafe_nodes_.insert(t1);
-=======
->>>>>>> 13b01090
-}
-
-void LockManager::RemoveEdge(txn_id_t t1, txn_id_t t2) {
-  std::lock_guard<std::mutex> guard(waits_for_latch_);
-<<<<<<< HEAD
-  if (auto iter = waits_for_.find(t1); iter != waits_for_.end()) {
-    iter->second.erase(t2);
-    // TODO(gukele): just for test
-    if(iter->second.empty()) {
-      unsafe_nodes_.erase(t1);
-    }
-  }
-
-}
-
-auto LockManager::HasCycle(txn_id_t *abort_txn_id) -> bool {
-  // TODO(gukele): cmu的测试会只使用AddEdge、RemoveEdge、HasCycle去测试，所以AddEdge、RemoveEdge也要修改
-  // TODO(gukele): 使用一个全局的unvisited/visited，并且不保留环的路径，似乎无法找到全部的环，
-  // 例如2->3->4->2, 3->5->3, 2->6->2这样一个图，存在三个环，第一次HasCycle后发现了环，并且删除了边4,
-  // 下次调用HasCycle时unvisited中只有5和6了，找不到第二个和第三个环,所以我们需要从上次发现环的路径继续开始
-  std::lock_guard<std::mutex> guard(waits_for_latch_);
-
-  // 再例如2->5->3->4->2  2->6->2  2->7->2  4->8->4 如果找到了第一个环，删除了点5，
-  // 如果从删除的点开始继续寻找，那么4->8->4的环就丢了
-
-  // 所以我们应该用最笨得方法，每次HasCycle都是重新DFS整个图寻找是否有环？
-
-  // 优化1，当DFS一个极大连通子图(连通分量)都没有发现环的时候，那么整个极大连通子图的点下次就没有必要DFS了
-
-  // 优化2
-
-  while (!unsafe_nodes_.empty()) {
-    // TODO(gukele): sort for test
-    std::vector<txn_id_t> unsafe_nodes(unsafe_nodes_.begin(), unsafe_nodes_.end());
-    std::sort(unsafe_nodes.begin(), unsafe_nodes.end());
-    for (const auto &source_txn : unsafe_nodes) {
-      // for(const auto &source_txn : unsafe_nodes_) {
-      std::unordered_set<txn_id_t> on_path{};
-      std::unordered_set<txn_id_t> visited{};
-      std::unordered_set<txn_id_t> connected_component{};  //连通分量(极大连通子图)
-      if (DFSFindCycle(source_txn, on_path, visited, connected_component)) {
-        *abort_txn_id = *on_path.begin();
-        for (const auto &txn_id : on_path) {
-          *abort_txn_id = std::max(*abort_txn_id, txn_id);
-        }
-        // RemoveVertex(*abort_txn_id);
-        return true;
-      }
-      // source_txn所在的极大连通子图已经不存在环了
-      for (const auto &safe_node : connected_component) {
-        unsafe_nodes_.erase(safe_node);
-      }
-=======
-  if(auto iter = waits_for_.find(t1); iter != waits_for_.end()) {
-    iter->second.erase(t2);
-  }
-}
-
-auto LockManager::HasCycle(txn_id_t *abort_txn_id) -> bool {
-  // std::lock_guard<std::mutex> guard(waits_for_latch_);
-  // std::unordered_set<txn_id_t> visited;
-  // std::stack<txn_id_t> mystack;
-  // dfs寻找环
-  // mystack.push(waits_for_.begin()->first);
-  // visited.insert(waits_for_.begin()->first);
-  // while(!mystack.empty()) {
-  //   auto v1 = mystack.top();
-  //   mystack.pop();
-  //   if(auto iter = waits_for_.find(v1); iter != waits_for_.end()) {
-  //     auto &v2_s = iter->second;
-  //     for(const auto &v2 : v2_s) {
-  //       if(visited.count(v2) == 1) {
-  //         *txn_id = v1; // edges是有序的，要返回环中txn_id最大的，应该就是环中最后一个点
-  //         return true;
-  //       }
-  //       visited.insert(v2);
-  //       mystack.push(v2);
-  //     }
-  //   }
-  // }
-  std::lock_guard<std::mutex> guard(waits_for_latch_);
-  while(!unvisited_.empty()) {
-    auto txn_id = *unvisited_.begin();
-    unvisited_.erase(txn_id);
-    std::unordered_set<txn_id_t> on_path{txn_id};
-    if(DFSFindCycle(txn_id, on_path, unvisited_, abort_txn_id)) {
-      std::cout << "find cycle" << std::endl;
-      return true;
->>>>>>> 13b01090
-    }
-  }
-  return false;
-}
-
-auto LockManager::GetEdgeList() -> std::vector<std::pair<txn_id_t, txn_id_t>> {
-  std::lock_guard<std::mutex> guard(waits_for_latch_);
-  std::vector<std::pair<txn_id_t, txn_id_t>> edges(0);
-<<<<<<< HEAD
-  for (const auto &[v1, v2_s] : waits_for_) {
-    for (const auto &v2 : v2_s) {
-=======
-  for(const auto &[v1, v2_s] : waits_for_) {
-    for(const auto &v2 : v2_s) {
->>>>>>> 13b01090
-      edges.emplace_back(v1, v2);
-    }
-  }
-  return edges;
-}
-
-void LockManager::RunCycleDetection() {
-  while (enable_cycle_detection_) {
-    std::this_thread::sleep_for(cycle_detection_interval);
-    {  // TODO(students): detect deadlock
-<<<<<<< HEAD
-      BuildDeadlockDetectionGraph();
-      txn_id_t abort_txn_id = INVALID_TXN_ID;
-      while (HasCycle(&abort_txn_id)) {
-        auto txn = txn_manager_->GetTransaction(abort_txn_id);
-        // 1.拿到的锁释放放掉，先释放行锁
-        // TODO(gukele): 根据测试的意思，只是单纯的set aborted,加锁失败返回false后再由TxnManager去释放锁
-=======
-      BuildWaitForGraph();
-      txn_id_t abort_txn_id = INVALID_TXN_ID;
-      while(HasCycle(&abort_txn_id)) {
-        auto edges = GetEdgeList();
-        auto txn = txn_manager_->GetTransaction(abort_txn_id);
-        // 1.拿到的锁释放放掉，先释放行锁
-        // TODO(gukele):根据测试的意思，只是单纯的set aborted,加锁失败返回false后再由TxnManager去释放锁
->>>>>>> 13b01090
-        // 我认为直接在这里释放锁就可以了,如果只是单纯的set aborted,那么你要通知自己，让自己加锁失败
-        // txn_manager_->Abort(txn);
-
-        // 找到abort_txn当前死锁的加锁请求，notify
-        txn->SetState(TransactionState::ABORTED);
-        {
-          std::lock_guard<std::mutex> table_guard(table_lock_map_latch_);
-<<<<<<< HEAD
-          if(auto iter = waits_for_table_.find(abort_txn_id); iter != waits_for_table_.end()) {
-            table_lock_map_[iter->second]->cv_.notify_all();
-          }
-        }
-        {
-          std::lock_guard<std::mutex> row_guard(row_lock_map_latch_);
-          if(auto iter = waits_for_row_.find(abort_txn_id); iter != waits_for_row_.end()) {
-            row_lock_map_[iter->second]->cv_.notify_all();
-          }
-        }
-
-        // 2.更新wait_for_
-        RemoveVertex(abort_txn_id);
-      }
-      std::lock_guard<std::mutex> guard(waits_for_latch_);
-      waits_for_.clear();
-      unsafe_nodes_.clear();
-      waits_for_table_.clear();
-      waits_for_row_.clear();
-    }
-  }
-}
-
-auto LockManager::UpgradeLockTable(Transaction *txn, LockMode lock_mode, LockRequestQueue *table_lock_request_queue,
-                                   std::unique_lock<std::mutex> &lock) -> std::optional<bool> {
-=======
-          table_lock_map_[waits_for_table_[abort_txn_id]]->cv_.notify_all();
-        }
-        {
-          std::lock_guard<std::mutex> row_guard(row_lock_map_latch_);
-          row_lock_map_[waits_for_row_[abort_txn_id]]->cv_.notify_all();
-        }
-
-        // 2.更新wait_for_
-        RemoveEdgesAbout(abort_txn_id);
-        edges = GetEdgeList();
-        txn->SetState(TransactionState::ABORTED);
-      }
-      std::lock_guard<std::mutex> guard(waits_for_latch_);
-      waits_for_.clear();
-      unvisited_.clear();
-    }
-  }
-}
-
-auto LockManager::UpgradeLockTable(Transaction *txn, LockMode lock_mode, LockRequestQueue *table_lock_request_queue) -> std::optional<bool> {
->>>>>>> 13b01090
-  /*
-   * LOCK UPGRADE:
-   *    Calling Lock() on a resource that is already locked should have the
-   * following behaviour:
-   *    - If requested lock mode is the same as that of the lock presently held,
-   *      Lock() should return true since it already has the lock.
-   *    - If requested lock mode is different, Lock() should upgrade the lock
-   * held by the transaction.
-   *
-   *    A lock request being upgraded should be prioritised over other waiting
-   * lock requests on the same resource.
-   *
-   *    While upgrading, only the following transitions should be allowed:
-   *        IS -> [S, X, IX, SIX]
-   *        S -> [X, SIX]
-   *        IX -> [X, SIX]
-   *        SIX -> [X]
-   *    Any other upgrade is considered incompatible, and such an attempt should
-   * set the TransactionState as ABORTED and throw a TransactionAbortException
-   * (INCOMPATIBLE_UPGRADE)
-   *
-   *    Furthermore, only one transaction should be allowed to upgrade its lock
-   * on a given resource. Multiple concurrent lock upgrades on the same resource
-   * should set the TransactionState as ABORTED and throw a
-   * TransactionAbortException (UPGRADE_CONFLICT).
-   */
-<<<<<<< HEAD
-  for (auto iter = table_lock_request_queue->request_queue_.begin();
-       iter != table_lock_request_queue->request_queue_.end(); ++iter) {
-=======
-  for (auto iter = table_lock_request_queue->request_queue_.begin() ; iter != table_lock_request_queue->request_queue_.end() ; ++iter) {
->>>>>>> 13b01090
-    auto request = *iter;
-    // 发现锁升级事件
-    if (request->txn_id_ == txn->GetTransactionId()) {
-      BUSTUB_ASSERT(request->granted_ == true, "The previous lock request for the transaction should be granted");
-
-      // 1. If requested lock mode is the same as that of the lock presently
-      // held, Lock() should return true since it already has the lock.
-      if (request->lock_mode_ == lock_mode) {
-        return true;
-      }
-
-      // 2. 当前资源上如果另一个事务正在尝试升级会造成UPGRADE_CONFLICT冲突
-<<<<<<< HEAD
-      // NOTE(gukele) figure out why conflict
-      /*
-        T1 lock table in SHARED mode
-        T2 lock table in SHARED mode
-        T1 try to upgrade the lock to EXCLUSIVE mode, but conflict with T2,
-        so T1 will Remove [T1, SHARED] from queue,Insert [T1, EXCLUSIVE, granted=false] into queue
-        T2 upgrade to EXCLUSIVE but wait T1 E lock request
-        so T2 will Remove [T2, SHARED] from queue,Insert [T2, EXCLUSIVE, granted=false] into queue
-        then T1 granted E lock,
-
-
-        如果允许同时2个upgrade会出现下面的情况
-        T1 lock table in SHARED mode
-        T2 lock table in SHARED mode
-        T1 try to upgrade the lock to EXCLUSIVE mode, but conflict with T2,
-        so T1 will Remove [T1, SHARED] from queue,Insert [T1, EXCLUSIVE, granted=false] into queue
-        T2 upgrade to EXCLUSIVE without conflict 这样table就被SHARED+EXCLUSIVE lock了。
-      */
-
-      /*
-       * Furthermore, only one transaction should be allowed to upgrade its
-       * lock on a given resource. Multiple concurrent lock upgrades on the
-       * same resource should set the TransactionState as ABORTED and throw a
-       * TransactionAbortException (UPGRADE_CONFLICT).
-       */
-      if (table_lock_request_queue->upgrading_ != INVALID_TXN_ID) {
-        txn->SetState(TransactionState::ABORTED);
-=======
-      // TODO(gukele) figure out why conflict
-      /*
-        * Furthermore, only one transaction should be allowed to upgrade its
-        * lock on a given resource. Multiple concurrent lock upgrades on the
-        * same resource should set the TransactionState as ABORTED and throw a
-        * TransactionAbortException (UPGRADE_CONFLICT).
-        */
-      if (table_lock_request_queue->upgrading_ != INVALID_TXN_ID) {
-        // txn->SetState(TransactionState::ABORTED);
-        txn_manager_->Abort(txn);
->>>>>>> 13b01090
-        throw TransactionAbortException(txn->GetTransactionId(), AbortReason::UPGRADE_CONFLICT);
-      }
-
-      // 3. 错误的lock upgrade
-      if (!CanLockUpgrade(lock_mode, request->lock_mode_)) {
-<<<<<<< HEAD
-        txn->SetState(TransactionState::ABORTED);
-=======
-        // txn->SetState(TransactionState::ABORTED);
-        txn_manager_->Abort(txn);
->>>>>>> 13b01090
-        throw TransactionAbortException(txn->GetTransactionId(), AbortReason::INCOMPATIBLE_UPGRADE);
-      }
-
-      // 4. lock upgrade
-<<<<<<< HEAD
-      // table_lock_request_queue->upgrading_ = txn->GetTransactionId();
-=======
-      // TODO(gukele): 例如表级的意向锁升级成读写锁，之前拿到的行锁是否需要释放等
-      table_lock_request_queue->upgrading_ = txn->GetTransactionId();
-
->>>>>>> 13b01090
-      auto upgraded_lock_request = std::make_shared<LockRequest>(txn->GetTransactionId(), lock_mode, request->oid_);
-      // 删除旧的
-      iter = table_lock_request_queue->request_queue_.erase(iter);
-      UpdateTxnTableLockSet(txn, request.get(), false);
-      // 插入新的
-<<<<<<< HEAD
-      // TODO(gukele): bug 是因为我们新锁插入了原来的位置，而无论你是锁升级还是普通加锁，我们都要FIFO，所以应该插入最后
-      // 如果插入插入原来的位置，那么CanGrantLock默认认为自己请求之后的都是non-granted，无法检测当前自己request之后granted的
-      // iter = table_lock_request_queue->request_queue_.insert(iter, upgraded_lock_request);
-      iter = table_lock_request_queue->request_queue_.insert(table_lock_request_queue->request_queue_.end(),
-                                                             upgraded_lock_request);
-
-      // TODO(gukele): 放在这里更有利于并发？相当于自己释放了自己之前持有的一个锁
-      table_lock_request_queue->upgrading_ = txn->GetTransactionId();
-
-      // 会导致多次释放锁！
-      // std::unique_lock<std::mutex> lock(table_lock_request_queue->latch_, std::adopt_lock);
-
-      while (!CanGrantLock(table_lock_request_queue, upgraded_lock_request.get())) {
-=======
-      iter = table_lock_request_queue->request_queue_.insert(iter, upgraded_lock_request);
-
-      std::unique_lock<std::mutex> lock(table_lock_request_queue->latch_, std::adopt_lock);
-
-      while(!CanGrantLock(table_lock_request_queue, upgraded_lock_request.get())) {
->>>>>>> 13b01090
-        table_lock_request_queue->cv_.wait(lock);
-
-        // 查看事务当前的状态，如果是abort就notify，唤醒其它等待队列上阻塞的线程
-        // 为什么事务阻塞在请求锁的过程中状态会有可能被设置为aborted？因为发生了死锁，被死锁检测进程给强行设置的
-<<<<<<< HEAD
-        if (txn->GetState() == TransactionState::ABORTED) {
-=======
-        if(txn->GetState() == TransactionState::ABORTED) {
->>>>>>> 13b01090
-          table_lock_request_queue->upgrading_ = INVALID_TXN_ID;
-          table_lock_request_queue->request_queue_.erase(iter);
-          lock.unlock();
-          table_lock_request_queue->cv_.notify_all();
-          return false;
-        }
-      }
-      table_lock_request_queue->upgrading_ = INVALID_TXN_ID;
-      upgraded_lock_request->granted_ = true;
-      UpdateTxnTableLockSet(txn, upgraded_lock_request.get(), true);
-      return true;
-    }
-  }
-  return std::nullopt;
-}
-
-<<<<<<< HEAD
-auto LockManager::UpgradeLockRow(Transaction *txn, LockMode lock_mode, LockRequestQueue *row_lock_request_queue,
-                                 std::unique_lock<std::mutex> &lock) -> std::optional<bool> {
-  for (auto iter = row_lock_request_queue->request_queue_.begin(); iter != row_lock_request_queue->request_queue_.end();
-       ++iter) {
-    auto request = *iter;
-    if (request->txn_id_ == txn->GetTransactionId()) {
-      BUSTUB_ASSERT(request->granted_ == true, "The previous lock request for the transaction should be granted");
-
-      // 1.
-      if (request->lock_mode_ == lock_mode) {
-        return true;
-      }
-
-      // 2.
-      if (row_lock_request_queue->upgrading_ != INVALID_TXN_ID) {
-        txn->SetState(TransactionState::ABORTED);
-        throw TransactionAbortException(txn->GetTransactionId(), AbortReason::UPGRADE_CONFLICT);
-      }
-
-      // 3.
-      // 行锁升级只有S -> X一种情况
-      if (!CanLockUpgrade(lock_mode, request->lock_mode_)) {
-        txn->SetState(TransactionState::ABORTED);
-=======
-auto LockManager::UpgradeLockRow(Transaction *txn, LockMode lock_mode, LockRequestQueue *row_lock_request_queue) -> std::optional<bool> {
-  for(auto iter = row_lock_request_queue->request_queue_.begin() ; iter != row_lock_request_queue->request_queue_.end() ; ++iter) {
-    auto &request = *iter;
-    if(request->txn_id_ == txn->GetTransactionId()) {
-      BUSTUB_ASSERT(request->granted_ == true, "The previous lock request for the transaction should be granted");
-
-      if(request->lock_mode_ == lock_mode) {
-        return true;
-      }
-
-      if (row_lock_request_queue->upgrading_ != INVALID_TXN_ID) {
-        // txn->SetState(TransactionState::ABORTED);
-        txn_manager_->Abort(txn);
-        throw TransactionAbortException(txn->GetTransactionId(), AbortReason::UPGRADE_CONFLICT);
-      }
-
-      // 行锁升级只有S -> X一种情况
-      if (!CanLockUpgrade(lock_mode, request->lock_mode_)) {
-        // txn->SetState(TransactionState::ABORTED);
-        txn_manager_->Abort(txn);
->>>>>>> 13b01090
-        throw TransactionAbortException(txn->GetTransactionId(), AbortReason::INCOMPATIBLE_UPGRADE);
-      }
-
-      // 4. lock upgrade
-<<<<<<< HEAD
-      auto upgraded_lock_request =
-          std::make_shared<LockRequest>(txn->GetTransactionId(), lock_mode, request->oid_, request->rid_);
-=======
-      row_lock_request_queue->upgrading_ = txn->GetTransactionId();
-
-      auto upgraded_lock_request = std::make_shared<LockRequest>(txn->GetTransactionId(), lock_mode, request->oid_, request->rid_);
->>>>>>> 13b01090
-      // 删除旧的
-      iter = row_lock_request_queue->request_queue_.erase(iter);
-      UpdateTxnRowLockSet(txn, request.get(), false);
-      // 插入新的
-<<<<<<< HEAD
-      iter = row_lock_request_queue->request_queue_.insert(row_lock_request_queue->request_queue_.end(),
-                                                           upgraded_lock_request);
-
-      row_lock_request_queue->upgrading_ = txn->GetTransactionId();
-
-      while (!CanGrantLock(row_lock_request_queue, upgraded_lock_request.get())) {
-=======
-      iter = row_lock_request_queue->request_queue_.insert(iter, upgraded_lock_request);
-
-      std::unique_lock<std::mutex> lock(row_lock_request_queue->latch_, std::adopt_lock);
-      while(!CanGrantLock(row_lock_request_queue, upgraded_lock_request.get())) {
->>>>>>> 13b01090
-        row_lock_request_queue->cv_.wait(lock);
-
-        // 查看事务当前的状态，如果是abort就notify，唤醒其它等待队列上阻塞的线程
-        // 为什么事务阻塞在请求锁的过程中状态会有可能被设置为aborted？因为发生了死锁，被死锁检测进程给强行设置的
-<<<<<<< HEAD
-        if (txn->GetState() == TransactionState::ABORTED) {
-=======
-        if(txn->GetState() == TransactionState::ABORTED) {
->>>>>>> 13b01090
-          row_lock_request_queue->upgrading_ = INVALID_TXN_ID;
-          row_lock_request_queue->request_queue_.erase(iter);
-          lock.unlock();
-          row_lock_request_queue->cv_.notify_all();
-          return false;
-        }
-      }
-      row_lock_request_queue->upgrading_ = INVALID_TXN_ID;
-      upgraded_lock_request->granted_ = true;
-      UpdateTxnRowLockSet(txn, upgraded_lock_request.get(), true);
-      return true;
-    }
-  }
-  return std::nullopt;
-}
-
-<<<<<<< HEAD
-auto LockManager::AreLocksCompatible(LockMode l1, LockMode l2) -> bool {
-  switch (l1) {
-    case LockMode::SHARED:
-      if (l2 == LockMode::EXCLUSIVE || l2 == LockMode::INTENTION_EXCLUSIVE ||
-          l2 == LockMode::SHARED_INTENTION_EXCLUSIVE) {
-=======
-
-
-auto LockManager::AreLocksCompatible(LockMode l1, LockMode l2) -> bool {
-  switch (l1)
-  {
-    case LockMode::SHARED:
-      if(l2 == LockMode::EXCLUSIVE || l2 == LockMode::INTENTION_EXCLUSIVE || l2 == LockMode::SHARED_INTENTION_EXCLUSIVE) {
->>>>>>> 13b01090
-        return false;
-      }
-      break;
-    case LockMode::EXCLUSIVE:
-      return false;
-      break;
-    case LockMode::INTENTION_SHARED:
-<<<<<<< HEAD
-      if (l2 == LockMode::EXCLUSIVE) {
-=======
-      if(l2 == LockMode::EXCLUSIVE) {
->>>>>>> 13b01090
-        return false;
-      }
-      break;
-    case LockMode::INTENTION_EXCLUSIVE:
-<<<<<<< HEAD
-      if (l2 == LockMode::SHARED || l2 == LockMode::SHARED_INTENTION_EXCLUSIVE || l2 == LockMode::EXCLUSIVE) {
-=======
-      if(l2 == LockMode::SHARED || l2 == LockMode::SHARED_INTENTION_EXCLUSIVE || l2 == LockMode::EXCLUSIVE) {
->>>>>>> 13b01090
-        return false;
-      }
-      break;
-    case LockMode::SHARED_INTENTION_EXCLUSIVE:
-<<<<<<< HEAD
-      if (l2 == LockMode::EXCLUSIVE || l2 == LockMode::SHARED || l2 == LockMode::INTENTION_EXCLUSIVE ||
-          l2 == LockMode::SHARED_INTENTION_EXCLUSIVE) {
-=======
-      if(l2 == LockMode::EXCLUSIVE || l2 == LockMode::SHARED || l2 == LockMode::INTENTION_EXCLUSIVE || l2 == LockMode::SHARED_INTENTION_EXCLUSIVE) {
->>>>>>> 13b01090
-        return false;
-      }
-      break;
-    default:
-      throw Exception(ExceptionType::EXECUTION, "impossible! not have other lock mode");
-  }
-  return true;
-}
-
-auto LockManager::CanTxnTakeLock(Transaction *txn, LockMode lock_mode) -> bool {
-  // shrinking not allow X/IX
-<<<<<<< HEAD
-  if (txn->GetState() == TransactionState::SHRINKING) {
-    if (lock_mode == LockMode::EXCLUSIVE || lock_mode == LockMode::INTENTION_EXCLUSIVE) {
-=======
-  if(txn->GetState() == TransactionState::SHRINKING) {
-    if(lock_mode == LockMode::EXCLUSIVE || lock_mode == LockMode::INTENTION_EXCLUSIVE) {
->>>>>>> 13b01090
-      txn->SetState(TransactionState::ABORTED);
-      throw TransactionAbortException(txn->GetTransactionId(), AbortReason::LOCK_ON_SHRINKING);
-    }
-  }
-
-  /*
-   * READ_UNCOMMITTED:
-   *     The transaction is required to take only IX, X locks.
-   *     X, IX locks are allowed in the GROWING state.
-   *     S, IS, SIX locks are never allowed
-   */
-<<<<<<< HEAD
-  if (txn->GetIsolationLevel() == IsolationLevel::READ_UNCOMMITTED) {
-    if (lock_mode == LockMode::SHARED || lock_mode == LockMode::INTENTION_SHARED ||
-        lock_mode == LockMode::SHARED_INTENTION_EXCLUSIVE) {
-      txn->SetState(TransactionState::ABORTED);
-      throw TransactionAbortException(txn->GetTransactionId(), AbortReason::LOCK_SHARED_ON_READ_UNCOMMITTED);
-    }
-    if (txn->GetState() == TransactionState::SHRINKING) {
-=======
-  if(txn->GetIsolationLevel() == IsolationLevel::READ_UNCOMMITTED) {
-    if(lock_mode == LockMode::SHARED || lock_mode == LockMode::INTENTION_SHARED || lock_mode == LockMode::SHARED_INTENTION_EXCLUSIVE) {
-      txn->SetState(TransactionState::ABORTED);
-      throw TransactionAbortException(txn->GetTransactionId(), AbortReason::LOCK_SHARED_ON_READ_UNCOMMITTED);
-    }
-    if(txn->GetState() == TransactionState::SHRINKING) {
->>>>>>> 13b01090
-      txn->SetState(TransactionState::ABORTED);
-      throw TransactionAbortException(txn->GetTransactionId(), AbortReason::LOCK_ON_SHRINKING);
-    }
-  }
-
-  /*
-   * READ_COMMITTED:
-   *     The transaction is required to take all locks.
-   *     All locks are allowed in the GROWING state
-   *     Only IS, S locks are allowed in the SHRINKING state
-   */
-<<<<<<< HEAD
-  if (txn->GetIsolationLevel() == IsolationLevel::READ_COMMITTED) {
-    if (txn->GetState() == TransactionState::SHRINKING) {
-      if (lock_mode == LockMode::EXCLUSIVE || lock_mode == LockMode::INTENTION_EXCLUSIVE ||
-          lock_mode == LockMode::SHARED_INTENTION_EXCLUSIVE) {
-        txn->SetState(TransactionState::ABORTED);
-=======
-  if(txn->GetIsolationLevel() == IsolationLevel::READ_COMMITTED) {
-    if (txn->GetState() == TransactionState::SHRINKING) {
-      if(lock_mode == LockMode::EXCLUSIVE || lock_mode == LockMode::INTENTION_EXCLUSIVE || lock_mode == LockMode::SHARED_INTENTION_EXCLUSIVE) {
-        // txn->SetState(TransactionState::ABORTED);
-        txn_manager_->Abort(txn);
->>>>>>> 13b01090
-        throw TransactionAbortException(txn->GetTransactionId(), AbortReason::LOCK_ON_SHRINKING);
-      }
-    }
-  }
-
-  /*
-   * REPEATABLE_READ:
-   *     The transaction is required to take all locks.
-   *     All locks are allowed in the GROWING state
-   *     No locks are allowed in the SHRINKING state
-   */
-<<<<<<< HEAD
-  if (txn->GetIsolationLevel() == IsolationLevel::REPEATABLE_READ) {
-    if (txn->GetState() == TransactionState::SHRINKING) {
-=======
-  if(txn->GetIsolationLevel() == IsolationLevel::REPEATABLE_READ) {
-    if(txn->GetState() == TransactionState::SHRINKING) {
->>>>>>> 13b01090
-      txn->SetState(TransactionState::ABORTED);
-      throw TransactionAbortException(txn->GetTransactionId(), AbortReason::LOCK_ON_SHRINKING);
-    }
-  }
-  return true;
-}
-
-auto LockManager::CanGrantLock(LockRequestQueue *lock_request_queue, LockRequest *lock_request) -> bool {
-<<<<<<< HEAD
-  for (const auto &request : lock_request_queue->request_queue_) {
-    if (request->granted_) {
-      if (!AreLocksCompatible(request->lock_mode_, lock_request->lock_mode_)) {
-        return false;
-      }
-    } else if (request.get() != lock_request) {  // FIFO 前边还有没有granted的
-      return false;
-    } else {
-      // } else if (lock_request_queue->upgrading_ == INVALID_TXN_ID ||
-      //            lock_request_queue->upgrading_ == lock_request->txn_id_) {
-      // TODO(gukele): 并且没有锁升级的,或者是自己锁升级,其实不需要，因为那个锁升级插进去的是non-granted
-=======
-  for(const auto &request : lock_request_queue->request_queue_) {
-    if(request->granted_) {
-      if(!AreLocksCompatible(request->lock_mode_, lock_request->lock_mode_)) {
-        return false;
-      }
-    } else if(request.get() != lock_request) { // FIFO 前边还有没有granted的
-      return false;
-    } else {
->>>>>>> 13b01090
-      return true;
-    }
-  }
-  throw Exception(ExceptionType::EXECUTION, "impossible!");
-}
-
-<<<<<<< HEAD
-=======
-
->>>>>>> 13b01090
-// auto LockManager::CanGrantRowLock(LockRequestQueue *row_lock_request_queue, LockRequest *lock_request) -> bool {
-
-// }
-
-<<<<<<< HEAD
-=======
-
->>>>>>> 13b01090
-void LockManager::GrantNewLocksIfPossible(LockRequestQueue *lock_request_queue) {
-  throw Exception(ExceptionType::EXECUTION, "not implemented");
-}
-
-/*
- * While upgrading, only the following transitions should be allowed:
- *     IS -> [S, X, IX, SIX]
- *     S -> [X, SIX]
- *     IX -> [X, SIX]
- *     SIX -> [X]
- * Any other upgrade is considered incompatible, and such an attempt should set
- * the TransactionState as ABORTED and throw a TransactionAbortException
- * (INCOMPATIBLE_UPGRADE)
- */
-<<<<<<< HEAD
-auto LockManager::CanLockUpgrade(LockMode curr_lock_mode, LockMode requested_lock_mode) -> bool {
-  if (!(requested_lock_mode == LockMode::INTENTION_SHARED &&
-        (curr_lock_mode == LockMode::SHARED || curr_lock_mode == LockMode::EXCLUSIVE ||
-         curr_lock_mode == LockMode::INTENTION_EXCLUSIVE || curr_lock_mode == LockMode::SHARED_INTENTION_EXCLUSIVE)) &&
-      !(requested_lock_mode == LockMode::SHARED &&
-        (curr_lock_mode == LockMode::EXCLUSIVE || curr_lock_mode == LockMode::SHARED_INTENTION_EXCLUSIVE)) &&
-      !(requested_lock_mode == LockMode::INTENTION_EXCLUSIVE &&
-        (curr_lock_mode == LockMode::EXCLUSIVE || curr_lock_mode == LockMode::SHARED_INTENTION_EXCLUSIVE)) &&
-      !(requested_lock_mode == LockMode::SHARED_INTENTION_EXCLUSIVE && curr_lock_mode == LockMode::EXCLUSIVE)) {
-=======
-auto LockManager::CanLockUpgrade(LockMode curr_lock_mode,  LockMode requested_lock_mode) -> bool {
-  if (!(requested_lock_mode == LockMode::INTENTION_SHARED &&
-        (curr_lock_mode == LockMode::SHARED ||
-          curr_lock_mode == LockMode::EXCLUSIVE ||
-          curr_lock_mode == LockMode::INTENTION_EXCLUSIVE ||
-          curr_lock_mode == LockMode::SHARED_INTENTION_EXCLUSIVE
-        )
-       ) &&
-      !(requested_lock_mode == LockMode::SHARED &&
-        (curr_lock_mode == LockMode::EXCLUSIVE ||
-          curr_lock_mode == LockMode::SHARED_INTENTION_EXCLUSIVE
-        )
-       ) &&
-      !(requested_lock_mode == LockMode::INTENTION_EXCLUSIVE &&
-        (curr_lock_mode == LockMode::EXCLUSIVE ||
-          curr_lock_mode == LockMode::SHARED_INTENTION_EXCLUSIVE
-        )
-       ) &&
-      !(requested_lock_mode == LockMode::SHARED_INTENTION_EXCLUSIVE &&
-        curr_lock_mode == LockMode::EXCLUSIVE
-       )
-     )
-  {
->>>>>>> 13b01090
-    void();
-    return false;
-  }
-  return true;
-}
-
-<<<<<<< HEAD
-auto LockManager::CheckAppropriateLockOnTable(Transaction *txn, const table_oid_t &oid, LockMode row_lock_mode)
-    -> bool {
-  txn->LockTxn();
-  bool result = false;
-  switch (row_lock_mode) {
-    case LockMode::SHARED: {
-      auto i_s_table_locked = txn->IsTableIntentionSharedLocked(oid);
-      auto s_table_locked = txn->IsTableSharedLocked(oid);
-      auto i_x_table_locked = txn->IsTableIntentionExclusiveLocked(oid);
-      auto s_i_x_table_locked = txn->IsTableSharedIntentionExclusiveLocked(oid);
-      auto x_table_locked = txn->IsTableExclusiveLocked(oid);
-      result = i_s_table_locked || s_table_locked || i_x_table_locked || s_i_x_table_locked || x_table_locked;
-    } break;
-    case LockMode::EXCLUSIVE: {
-      auto i_x_table_locked = txn->IsTableIntentionExclusiveLocked(oid);
-      auto s_i_x_table_locked = txn->IsTableSharedIntentionExclusiveLocked(oid);
-      auto x_table_locked = txn->IsTableExclusiveLocked(oid);
-      result = i_x_table_locked || s_i_x_table_locked || x_table_locked;
-    } break;
-=======
-auto LockManager::CheckAppropriateLockOnTable(Transaction *txn, const table_oid_t &oid, LockMode row_lock_mode) -> bool {
-  txn->LockTxn();
-  bool result = false;
-  switch (row_lock_mode) {
-    case LockMode::SHARED:
-      {
-        auto i_s_table_locked = txn->IsTableSharedLocked(oid);
-        auto s_table_locked = txn->IsTableSharedLocked(oid);
-        auto i_x_table_locked = txn->IsTableIntentionExclusiveLocked(oid);
-        auto s_i_x_table_locked = txn->IsTableSharedIntentionExclusiveLocked(oid);
-        auto x_table_locked = txn->IsTableExclusiveLocked(oid);
-        result = i_s_table_locked || s_table_locked || i_x_table_locked ||
-                 s_i_x_table_locked || x_table_locked;
-      }
-      break;
-    case LockMode::EXCLUSIVE:
-      {
-        auto i_x_table_locked = txn->IsTableIntentionExclusiveLocked(oid);
-        auto s_i_x_table_locked = txn->IsTableSharedIntentionExclusiveLocked(oid);
-        auto x_table_locked = txn->IsTableExclusiveLocked(oid);
-        result = i_x_table_locked || s_i_x_table_locked || x_table_locked;
-      }
-      break;
->>>>>>> 13b01090
-    default:
-      txn->UnlockTxn();
-      throw Exception(ExceptionType::EXECUTION, "impossible! error row_lock_mode!");
-      break;
-  }
-  txn->UnlockTxn();
-  return result;
-}
-
-<<<<<<< HEAD
-auto LockManager::CheckNotHoldAppropriateLockOnRow(Transaction *txn, const table_oid_t &oid, LockMode table_lock_mode)
-    -> bool {
-=======
-auto LockManager::CheckNotHoldAppropriateLockOnRow(Transaction *txn, const table_oid_t &oid, LockMode table_lock_mode) -> bool {
->>>>>>> 13b01090
-  txn->LockTxn();
-  // bool result = false;
-  // switch (table_lock_mode)
-  // {
-  //   case LockMode::INTENTION_SHARED:
-  //     {
-  //       auto s_lock_set =  *txn->GetSharedRowLockSet();
-  //       result = s_lock_set.find(oid) == s_lock_set.end() ||
-  //       s_lock_set[oid].empty();
-  //     }
-  //     break;
-  //   case LockMode::INTENTION_EXCLUSIVE:
-  //   case LockMode::SHARED_INTENTION_EXCLUSIVE:
-  //     {
-  //       auto x_lock_set =  *txn->GetExclusiveRowLockSet();
-  //       result = x_lock_set.find(oid) == x_lock_set.end() ||
-  //       x_lock_set[oid].empty();
-  //     }
-  //     break;
-  //   default:
-<<<<<<< HEAD
-  //     // TODO(gukele): 持有S/X表锁，应该就不会有对应表的行锁吧，但是如果是表级锁IS->S升级，那么可能会持有行锁？
-=======
-  //     //
-  //     TODO(gukele):持有S/X表锁，应该就不会有对应表的行锁吧，但是如果是表级锁IS->S升级，那么可能会持有行锁？
->>>>>>> 13b01090
-  //     {
-  //       auto s_lock_set =  *txn->GetSharedRowLockSet();
-  //       auto x_lock_set =  *txn->GetExclusiveRowLockSet();
-  //       BUSTUB_ASSERT((s_lock_set.find(oid) == s_lock_set.end() ||
-  //                     s_lock_set[oid].empty()) &&
-  //                     (x_lock_set.find(oid) == x_lock_set.end() ||
-  //                     x_lock_set[oid].empty()), "持有S/X表锁,
-  //                     但是仍然含有行锁");
-  //       txn->UnlockTxn();
-  //     }
-  //     break;
-  // }
-
-<<<<<<< HEAD
-  // TODO(gukele): 可能因为锁升级，所以无法根据现在表锁判断是否持有某些行锁，例如IS表锁升级成IX表锁，此时可能持有S行锁
-  // 例如 IX表锁升级成X表锁，此时可能持有X行锁
-  // 所以UnlockTable时检查不持有对应表的任何行锁
-  auto s_lock_set = *txn->GetSharedRowLockSet();
-  auto x_lock_set = *txn->GetExclusiveRowLockSet();
-  bool result = (s_lock_set.find(oid) == s_lock_set.end() || s_lock_set[oid].empty()) &&
-                (x_lock_set.find(oid) == x_lock_set.end() || x_lock_set[oid].empty());
-=======
-  // TODO(gukele):可能因为锁升级，所以无法根据现在表锁判断是否持有某些行锁，例如IS表锁升级成IX表锁，此时可能持有S行锁
-  // 例如 IX表锁升级成X表锁，此时可能持有X行锁
-  // 所以UnlockTable时检查不持有对应表的任何行锁
-  auto s_lock_set =  *txn->GetSharedRowLockSet();
-  auto x_lock_set =  *txn->GetExclusiveRowLockSet();
-  bool result = (s_lock_set.find(oid) == s_lock_set.end() ||
-                s_lock_set[oid].empty()) &&
-                (x_lock_set.find(oid) == x_lock_set.end() ||
-                x_lock_set[oid].empty());
->>>>>>> 13b01090
-  txn->UnlockTxn();
-  return result;
-}
-
-auto LockManager::DFSFindCycle(txn_id_t source_txn, std::unordered_set<txn_id_t> &on_path,
-<<<<<<< HEAD
-                               std::unordered_set<txn_id_t> &visited, std::unordered_set<txn_id_t> &connected_component)
-    -> bool {
-  // dfs找到环？ 如果邻居中存在节点是DFS路径上的节点，那么就说明出现了环
-  visited.insert(source_txn);
-  on_path.insert(source_txn);
-  connected_component.insert(source_txn);
-  if (auto iter = waits_for_.find(source_txn); iter != waits_for_.end()) {
-    // TODO(gukele): sort for test
-    std::vector<txn_id_t> next_nodes(iter->second.begin(), iter->second.end());
-    std::sort(next_nodes.begin(), next_nodes.end());
-    for (const auto &next_node : next_nodes) {
-      // for (const auto &next_node : iter->second) {
-      if (visited.count(next_node) == 0) {
-        if (DFSFindCycle(next_node, on_path, visited, connected_component)) {
-          return true;
-        }
-      } else if (on_path.count(next_node) == 1) {
-        return true;
-      }
-      // 2->5->3->4->2  6->3->6
-    }
-  }
-  std::string str;
-  for (const auto &txn_id : on_path) {
-    str += " " + std::to_string(txn_id);
-  }
-  on_path.erase(source_txn);
-  return false;
-}
-
-auto LockManager::DFSFindCycle(txn_id_t source_txn, std::unordered_set<txn_id_t> &on_path,
-                               std::unordered_set<txn_id_t> &unvisited, txn_id_t *abort_txn_id) -> bool {
-  // dfs找到环？ 如果邻居中存在节点是DFS路径上的节点，那么就说明出现了环
-  if (auto iter = waits_for_.find(source_txn); iter != waits_for_.end()) {
-    for (const auto &v2 : iter->second) {
-      if (unvisited.count(v2) == 1) {
-        unvisited.erase(v2);
-        on_path.insert(v2);
-        if (DFSFindCycle(v2, on_path, unvisited, abort_txn_id)) {
-          return true;
-        }
-        on_path.erase(v2);
-      } else if (on_path.count(v2) == 1) {
-=======
-                 std::unordered_set<txn_id_t> &unvisited, txn_id_t *abort_txn_id) -> bool {
-  // dfs找到环？ 如果邻居中存在节点是DFS路径上的节点，那么就说明出现了环
-  if(auto iter = waits_for_.find(source_txn); iter != waits_for_.end()) {
-    for(const auto &v2 : iter->second) {
-      if(unvisited.count(v2) == 1) {
-        unvisited.erase(v2);
-        on_path.insert(v2);
-        if(DFSFindCycle(v2, on_path, unvisited, abort_txn_id)) {
-          return true;
-        }
-        on_path.erase(v2);
-      } else if(on_path.count(v2) == 1) {
->>>>>>> 13b01090
-        *abort_txn_id = *on_path.begin();
-        for (const auto &txn_id : on_path) {
-          *abort_txn_id = std::max(*abort_txn_id, txn_id);
-        }
-        return true;
-      }
-    }
-  }
-  return false;
-}
-
-<<<<<<< HEAD
-void LockManager::RemoveVertex(txn_id_t txn_id) {
-  std::lock_guard<std::mutex> guard(waits_for_latch_);
-  unsafe_nodes_.erase(txn_id);
-  waits_for_.erase(txn_id);
-  // 其实为了检测死锁，没必要把指向aborted_txn_id的边也去除
-=======
-void LockManager::RemoveEdgesAbout(txn_id_t txn_id) {
-  std::lock_guard<std::mutex> guard(waits_for_latch_);
-  waits_for_.erase(txn_id);
->>>>>>> 13b01090
-  for (auto &[_, v2_s] : waits_for_) {
-    v2_s.erase(txn_id);
-  }
-}
-
-void LockManager::UpdateTxnTableLockSet(Transaction *txn, LockRequest *table_lock_request, bool is_insert) {
-  std::unordered_set<table_oid_t> *table_lock_set;
-  txn->LockTxn();
-<<<<<<< HEAD
-  switch (table_lock_request->lock_mode_) {
-=======
-  switch (table_lock_request->lock_mode_)
-  {
->>>>>>> 13b01090
-    case LockMode::SHARED:
-      table_lock_set = txn->GetSharedTableLockSet().get();
-      break;
-    case LockMode::EXCLUSIVE:
-      table_lock_set = txn->GetExclusiveTableLockSet().get();
-      break;
-    case LockMode::INTENTION_SHARED:
-      table_lock_set = txn->GetIntentionSharedTableLockSet().get();
-      break;
-    case LockMode::INTENTION_EXCLUSIVE:
-      table_lock_set = txn->GetIntentionExclusiveTableLockSet().get();
-      break;
-    case LockMode::SHARED_INTENTION_EXCLUSIVE:
-      table_lock_set = txn->GetSharedIntentionExclusiveTableLockSet().get();
-      break;
-    default:
-      txn->UnlockTxn();
-      throw Exception(ExceptionType::EXECUTION, "Error lock mode");
-      break;
-  }
-
-<<<<<<< HEAD
-  if (is_insert) {
-=======
-  if(is_insert) {
->>>>>>> 13b01090
-    // BUSTUB_ASSERT(table_lock_set->count(request->oid_) == 0, "Already have");
-    table_lock_set->insert(table_lock_request->oid_);
-  } else {
-    // BUSTUB_ASSERT(table_lock_set->count(request->oid_) == 1, "Do not exist");
-    table_lock_set->erase(table_lock_request->oid_);
-  }
-  txn->UnlockTxn();
-}
-
-void LockManager::UpdateTxnRowLockSet(Transaction *txn, LockRequest *row_lock_request, bool is_insert) {
-  std::unordered_map<table_oid_t, std::unordered_set<RID>> *row_lock_set;
-  txn->LockTxn();
-<<<<<<< HEAD
-  switch (row_lock_request->lock_mode_) {
-    case LockMode::SHARED:
-=======
-  switch (row_lock_request->lock_mode_)
-  {
-     case LockMode::SHARED:
->>>>>>> 13b01090
-      row_lock_set = txn->GetSharedRowLockSet().get();
-      break;
-    case LockMode::EXCLUSIVE:
-      row_lock_set = txn->GetExclusiveRowLockSet().get();
-      break;
-    default:
-      txn->UnlockTxn();
-      throw Exception(ExceptionType::EXECUTION, "Error row lock mode");
-      break;
-  }
-
-<<<<<<< HEAD
-  if (is_insert) {
-=======
-  if(is_insert) {
->>>>>>> 13b01090
-    (*row_lock_set)[row_lock_request->oid_].insert(row_lock_request->rid_);
-  } else {
-    // row_lock_set[row_lock_request->oid_].erase(row_lock_request->rid_);
-    if (const auto &set_iter = row_lock_set->find(row_lock_request->oid_); set_iter != row_lock_set->end()) {
-      set_iter->second.erase(row_lock_request->rid_);
-    }
-  }
-  txn->UnlockTxn();
-}
-
-auto LockManager::UpdateTxnState(Transaction *txn, LockMode unlock_mode) -> bool {
-  /*
-   *    Only unlocking S or X locks changes transaction state.
-   *
-   *    REPEATABLE_READ:
-   *        Unlocking S/X locks should set the transaction state to SHRINKING
-   *
-   *    READ_COMMITTED:
-   *        Unlocking X locks should set the transaction state to SHRINKING.
-   *        Unlocking S locks does not affect transaction state.
-   *
-   *   READ_UNCOMMITTED:
-   *        Unlocking X locks should set the transaction state to SHRINKING.
-   *        S locks are not permitted under READ_UNCOMMITTED.
-   *            The behaviour upon unlocking an S lock under this isolation level is undefined.
-   */
-  switch (txn->GetIsolationLevel()) {
-    case IsolationLevel::REPEATABLE_READ:
-<<<<<<< HEAD
-      if (unlock_mode == LockMode::SHARED || unlock_mode == LockMode::EXCLUSIVE) {
-        txn->SetState(TransactionState::SHRINKING);
-        return true;
-      }
-=======
-      txn->SetState(TransactionState::SHRINKING);
-      return true;
->>>>>>> 13b01090
-      break;
-    case IsolationLevel::READ_COMMITTED:
-    case IsolationLevel::READ_UNCOMMITTED:
-      if (unlock_mode == LockMode::EXCLUSIVE) {
-        txn->SetState(TransactionState::SHRINKING);
-        return true;
-      }
-      break;
-    default:
-      throw Exception(ExceptionType::EXECUTION, "impossible! Error isolation level");
-  }
-  return false;
-}
-
-void LockManager::AddWaitsForTable(txn_id_t txn_id, table_oid_t oid) {
-  std::lock_guard<std::mutex> guard(waits_for_latch_);
-  waits_for_table_[txn_id] = oid;
-}
-void LockManager::AddWaitsForRow(txn_id_t txn_id, RID rid) {
-  std::lock_guard<std::mutex> guard(waits_for_latch_);
-  waits_for_row_[txn_id] = rid;
-}
-
-<<<<<<< HEAD
-void LockManager::BuildDeadlockDetectionGraph() {
-  // 找到所有granted,然后non-granted看是否与granted冲突，冲突则需要等待
-  waits_for_.clear();
-  unsafe_nodes_.clear();
-=======
-void LockManager::BuildWaitForGraph() {
-  // 找到所有granted,然后non-granted看是否与granted冲突，冲突则需要等待
-  // waits_for_.clear();
-  // unvisited_.clear();
->>>>>>> 13b01090
-  waits_for_table_.clear();
-  waits_for_row_.clear();
-  std::unique_lock<std::mutex> table_lock(table_lock_map_latch_);
-  std::unique_lock<std::mutex> row_lock(row_lock_map_latch_);
-  // 1.表级建图
-<<<<<<< HEAD
-  for (const auto &[_, table_lock_request_queue_ptr] : table_lock_map_) {
-    auto &request_queue = table_lock_request_queue_ptr->request_queue_;
-    auto non_granted = request_queue.begin();
-    for (; non_granted != request_queue.end(); ++non_granted) {
-      if (!(*non_granted)->granted_) {
-=======
-  for(const auto &[_, table_lock_request_queue_ptr] : table_lock_map_) {
-    auto &request_queue = table_lock_request_queue_ptr->request_queue_;
-    auto non_granted = request_queue.begin();
-    for( ; non_granted != request_queue.end() ; ++non_granted) {
-      if(!(*non_granted)->granted_) {
->>>>>>> 13b01090
-        break;
-      }
-    }
-    auto end = non_granted;
-<<<<<<< HEAD
-    for (; non_granted != request_queue.end(); ++non_granted) {
-      for (auto granted = request_queue.begin(); granted != end; ++granted) {
-        if (!AreLocksCompatible((*non_granted)->lock_mode_, (*granted)->lock_mode_)) {
-=======
-    for( ; non_granted != request_queue.end() ; ++non_granted) {
-      for(auto granted = request_queue.begin() ; granted != end ; ++granted) {
-        if(!AreLocksCompatible((*non_granted)->lock_mode_, (*granted)->lock_mode_)) {
->>>>>>> 13b01090
-          AddEdge((*non_granted)->txn_id_, (*granted)->txn_id_);
-          AddWaitsForTable((*non_granted)->txn_id_, (*non_granted)->oid_);
-        }
-      }
-    }
-  }
-  table_lock.unlock();
-  // 2.行级建图
-  for (const auto &[_, row_lock_request_queue_ptr] : row_lock_map_) {
-    auto &request_queue = row_lock_request_queue_ptr->request_queue_;
-    auto non_granted = request_queue.begin();
-    for (; non_granted != request_queue.end(); ++non_granted) {
-      if (!(*non_granted)->granted_) {
-        break;
-      }
-    }
-    auto end = non_granted;
-    for (; non_granted != request_queue.end(); ++non_granted) {
-      for (auto granted = request_queue.begin(); granted != end; ++granted) {
-        if (!AreLocksCompatible((*non_granted)->lock_mode_, (*granted)->lock_mode_)) {
-          AddEdge((*non_granted)->txn_id_, (*granted)->txn_id_);
-          AddWaitsForRow((*non_granted)->txn_id_, (*non_granted)->rid_);
-        }
-      }
-    }
-  }
-  row_lock.unlock();
-<<<<<<< HEAD
-  // 3.构建unvisited、unsafe_nodes_
-  std::lock_guard<std::mutex> guard(waits_for_latch_);
-  unsafe_nodes_.reserve(waits_for_.size());
-  for (const auto &[txn_id, _] : waits_for_) {
-    unsafe_nodes_.insert(txn_id);
-=======
-  // 3.构建unvisited
-  std::lock_guard<std::mutex> guard(waits_for_latch_);
-  unvisited_.reserve(waits_for_.size());
-  for(const auto &[txn_id, _] : waits_for_) {
-    unvisited_.insert(txn_id);
->>>>>>> 13b01090
-  }
-}
-
-}  // namespace bustub
+//===----------------------------------------------------------------------===//
+//
+//                         BusTub
+//
+// lock_manager.cpp
+//
+// Identification: src/concurrency/lock_manager.cpp
+//
+// Copyright (c) 2015-2019, Carnegie Mellon University Database Group
+//
+//===----------------------------------------------------------------------===//
+
+#include "concurrency/lock_manager.h"
+
+#include <algorithm>
+#include <cassert>
+#include <cstddef>
+#include <memory>
+#include <optional>
+#include <shared_mutex>
+#include <stack>
+#include <string>
+#include <unordered_set>
+#include <vector>
+#include "common/config.h"
+#include "common/exception.h"
+#include "common/macros.h"
+#include "concurrency/transaction.h"
+#include "concurrency/transaction_manager.h"
+#include "execution/executors/topn_executor.h"
+#include "storage/table/tuple.h"
+
+namespace bustub {
+
+auto LockManager::LockTable(Transaction *txn, LockMode lock_mode, const table_oid_t &oid) -> bool {
+  // 1.check txn state
+  if (txn->GetState() == TransactionState::ABORTED) {
+    return false;
+  }
+
+  if (txn->GetState() == TransactionState::COMMITTED) {
+    // TODO(gukele): 如果加锁时已经commit了，直接返回true？
+    throw Exception(ExceptionType::EXECUTION, "already commited?");
+    // return true;
+  }
+
+  try {
+    CanTxnTakeLock(txn, lock_mode);
+  } catch (const TransactionAbortException &e) {
+    throw(e);
+  }
+
+  // 2.get lock request queue corresponding to the table
+  std::shared_ptr<LockRequestQueue> table_lock_request_queue;
+  {
+    std::lock_guard<std::mutex> guard(table_lock_map_latch_);
+    if (auto table_lock_request_queue_iterator = table_lock_map_.find(oid);
+        table_lock_request_queue_iterator != table_lock_map_.end()) {
+      table_lock_request_queue = table_lock_request_queue_iterator->second;
+    } else {  // 没有则创建
+      table_lock_map_[oid] = std::make_shared<LockRequestQueue>();
+      table_lock_request_queue = table_lock_map_[oid];
+    }
+    table_lock_request_queue->latch_.lock();
+  }
+
+  {
+    // TODO(gukele): 整个逻辑是这样的，首先一个for循环遍历整个table_lock_request_queue，
+
+    // 3.检查是否为锁升级，如果是则进行锁升级
+    std::unique_lock<std::mutex> lock(table_lock_request_queue->latch_, std::adopt_lock);
+    std::optional<bool> op_bool;
+    try {
+      op_bool = UpgradeLockTable(txn, lock_mode, table_lock_request_queue.get(), lock);
+    } catch (const TransactionAbortException &e) {
+      throw(e);
+    }
+    if (op_bool.has_value()) {
+      return *op_bool;
+    }
+
+    // 4.非锁升级,普通加锁事件
+    table_lock_request_queue->request_queue_.emplace_back(
+        std::make_shared<LockRequest>(txn->GetTransactionId(), lock_mode, oid));
+    auto iter = --(table_lock_request_queue->request_queue_.end());
+    auto &lock_request = table_lock_request_queue->request_queue_.back();
+
+    while (!CanGrantLock(table_lock_request_queue.get(), lock_request.get())) {
+      table_lock_request_queue->cv_.wait(lock);
+
+      // 查看事务当前的状态，如果是abort就notify，唤醒其它等待队列上阻塞的线程
+      // 为什么事务阻塞在请求锁的过程中状态会有可能被设置为aborted？因为发生了死锁，被死锁检测进程给强行设置的
+      if (txn->GetState() == TransactionState::ABORTED) {
+        table_lock_request_queue->upgrading_ = INVALID_TXN_ID;
+        table_lock_request_queue->request_queue_.erase(iter);
+        // condition_variable.notify之前应该释放锁，否则被唤醒的线程无法马上拿到锁又会被阻塞
+        lock.unlock();
+        table_lock_request_queue->cv_.notify_all();
+        return false;
+      }
+    }
+    lock_request->granted_ = true;
+    UpdateTxnTableLockSet(txn, lock_request.get(), true);
+  }
+
+  if (lock_mode != LockMode::EXCLUSIVE) {
+    table_lock_request_queue->cv_.notify_all();
+  }
+
+  return true;
+}
+
+auto LockManager::UnlockTable(Transaction *txn, const table_oid_t &oid) -> bool {
+  // 1.尝试拿到table_lock_request_queue
+  std::shared_ptr<LockRequestQueue> table_lock_request_queue;
+  {
+    std::lock_guard<std::mutex> guard(table_lock_map_latch_);
+    if (auto table_lock_request_queue_iterator = table_lock_map_.find(oid);
+        table_lock_request_queue_iterator != table_lock_map_.end()) {
+      table_lock_request_queue = table_lock_request_queue_iterator->second;
+      table_lock_request_queue->latch_.lock();
+    } else {  // 没有则说明直接不持有该锁
+      txn->SetState(TransactionState::ABORTED);
+      throw TransactionAbortException(txn->GetTransactionId(), AbortReason::ATTEMPTED_UNLOCK_BUT_NO_LOCK_HELD);
+    }
+  }
+
+  // 2.若能拿到queue，则检查是否持有该锁(txn对一个表至多持有一种表锁)
+  std::unique_lock<std::mutex> lock(table_lock_request_queue->latch_, std::adopt_lock);
+  bool have_table_lock = false;
+  auto iter = table_lock_request_queue->request_queue_.begin();
+  for (; iter != table_lock_request_queue->request_queue_.end(); ++iter) {
+    auto &request = *iter;
+    if (request->txn_id_ == txn->GetTransactionId()) {
+      BUSTUB_ASSERT(request->granted_ == true, "we unlock table lock have not been granted");
+      have_table_lock = true;
+      break;
+    }
+  }
+
+  if (!have_table_lock) {
+    txn->SetState(TransactionState::ABORTED);
+    throw TransactionAbortException(txn->GetTransactionId(), AbortReason::ATTEMPTED_UNLOCK_BUT_NO_LOCK_HELD);
+  }
+
+  // 3.检查对应表的行锁是否都已经释放了
+  auto request = *iter;
+  if (!CheckNotHoldAppropriateLockOnRow(txn, oid, request->lock_mode_)) {
+    txn->SetState(TransactionState::ABORTED);
+    throw TransactionAbortException(txn->GetTransactionId(), AbortReason::TABLE_UNLOCKED_BEFORE_UNLOCKING_ROWS);
+  }
+
+  // 4.释放锁，更新state
+  table_lock_request_queue->request_queue_.erase(iter);
+  lock.unlock();
+  // TODO(gukele): Finally, unlocking a resource should also grant any new lock requests for the resource (if possible).
+  // ？？？
+  table_lock_request_queue->cv_.notify_all();
+
+  UpdateTxnState(txn, request->lock_mode_);
+  UpdateTxnTableLockSet(txn, request.get(), false);
+  return true;
+}
+
+auto LockManager::LockRow(Transaction *txn, LockMode lock_mode, const table_oid_t &oid, const RID &rid) -> bool {
+  // 1.check txn state
+  if (txn->GetState() == TransactionState::ABORTED) {
+    return false;
+  }
+
+  if (txn->GetState() == TransactionState::COMMITTED) {
+    // TODO(gukele): 如果加锁时已经commit了，直接返回true？
+    throw Exception(ExceptionType::EXECUTION, "already commited?");
+    // return true;
+  }
+
+  // 行加锁不允许意向锁
+  if (lock_mode == LockMode::INTENTION_SHARED || lock_mode == LockMode::INTENTION_EXCLUSIVE ||
+      lock_mode == LockMode::SHARED_INTENTION_EXCLUSIVE) {
+    txn->SetState(TransactionState::ABORTED);
+    throw TransactionAbortException(txn->GetTransactionId(), AbortReason::ATTEMPTED_INTENTION_LOCK_ON_ROW);
+  }
+
+  // 行锁需要先拿到对应的表级意向锁
+  if (!CheckAppropriateLockOnTable(txn, oid, lock_mode)) {
+    txn->SetState(TransactionState::ABORTED);
+    throw TransactionAbortException(txn->GetTransactionId(), AbortReason::TABLE_LOCK_NOT_PRESENT);
+  }
+
+  try {
+    CanTxnTakeLock(txn, lock_mode);
+  } catch (const TransactionAbortException &e) {
+    throw(e);
+  }
+
+  // 2.get lock request queue corresponding to the row
+  std::shared_ptr<LockRequestQueue> row_lock_request_queue;
+  {
+    std::lock_guard<std::mutex> guard(row_lock_map_latch_);
+    if (auto row_lock_request_queue_iterator = row_lock_map_.find(rid);
+        row_lock_request_queue_iterator != row_lock_map_.end()) {
+      row_lock_request_queue = row_lock_request_queue_iterator->second;
+    } else {  // 没有则创建
+      row_lock_map_[rid] = std::make_shared<LockRequestQueue>();
+      row_lock_request_queue = row_lock_map_[rid];
+    }
+    row_lock_request_queue->latch_.lock();
+  }
+
+  {
+    // 3.检查是否为锁升级，如果是则进行锁升级
+    std::unique_lock<std::mutex> lock(row_lock_request_queue->latch_, std::adopt_lock);
+    std::optional<bool> op_bool;
+    try {
+      op_bool = UpgradeLockRow(txn, lock_mode, row_lock_request_queue.get(), lock);
+    } catch (const TransactionAbortException &e) {
+      throw(e);
+    }
+    if (op_bool.has_value()) {
+      return *op_bool;
+    }
+
+    // 4.非锁升级,普通加锁事件
+    row_lock_request_queue->request_queue_.emplace_back(
+        std::make_shared<LockRequest>(txn->GetTransactionId(), lock_mode, oid, rid));
+    auto iter = --(row_lock_request_queue->request_queue_.end());
+    auto &lock_request = row_lock_request_queue->request_queue_.back();
+
+    while (!CanGrantLock(row_lock_request_queue.get(), lock_request.get())) {
+      row_lock_request_queue->cv_.wait(lock);
+
+      // 查看事务当前的状态，如果是abort就notify，唤醒其它等待队列上阻塞的线程
+      // 为什么事务阻塞在请求锁的过程中状态会有可能被设置为aborted？因为发生了死锁，被死锁检测进程给强行设置的
+      if (txn->GetState() == TransactionState::ABORTED) {
+        row_lock_request_queue->upgrading_ = INVALID_TXN_ID;
+        row_lock_request_queue->request_queue_.erase(iter);
+        lock.unlock();
+        row_lock_request_queue->cv_.notify_all();
+        return false;
+      }
+    }
+    lock_request->granted_ = true;
+    UpdateTxnRowLockSet(txn, lock_request.get(), true);
+  }
+
+  if (lock_mode != LockMode::EXCLUSIVE) {
+    row_lock_request_queue->cv_.notify_all();
+  }
+
+  return true;
+}
+
+auto LockManager::UnlockRow(Transaction *txn, const table_oid_t &oid, const RID &rid, bool force) -> bool {
+  // 1.尝试拿到table_lock_request_queue
+  std::shared_ptr<LockRequestQueue> row_lock_request_queue;
+  {
+    std::lock_guard<std::mutex> guard(row_lock_map_latch_);
+    if (auto row_lock_request_queue_iterator = row_lock_map_.find(rid);
+        row_lock_request_queue_iterator != row_lock_map_.end()) {
+      row_lock_request_queue = row_lock_request_queue_iterator->second;
+      row_lock_request_queue->latch_.lock();
+    } else {  // 没有说明压根不持有该锁
+      txn->SetState(TransactionState::ABORTED);
+      throw TransactionAbortException(txn->GetTransactionId(), AbortReason::ATTEMPTED_UNLOCK_BUT_NO_LOCK_HELD);
+    }
+  }
+
+  // 2.若能拿到queue,则检查是否持有该锁(txn对一个行至多持有一种行锁)
+  std::unique_lock<std::mutex> lock(row_lock_request_queue->latch_, std::adopt_lock);
+  bool have_row_lock = false;
+  auto iter = row_lock_request_queue->request_queue_.begin();
+  for (; iter != row_lock_request_queue->request_queue_.end(); ++iter) {
+    auto &request = *iter;
+    if (request->txn_id_ == txn->GetTransactionId()) {
+      BUSTUB_ASSERT(request->granted_ == true, "we unlock row lock have not been granted");
+      have_row_lock = true;
+      break;
+    }
+  }
+
+  if (!have_row_lock) {
+    txn->SetState(TransactionState::ABORTED);
+    throw TransactionAbortException(txn->GetTransactionId(), AbortReason::ATTEMPTED_UNLOCK_BUT_NO_LOCK_HELD);
+  }
+
+  // 3.释放锁，更新state
+  auto request = *iter;
+  row_lock_request_queue->request_queue_.erase(iter);
+  lock.unlock();
+  // TODO(gukele): Finally, unlocking a resource should also grant any new lock requests for the resource (if possible).
+  // ？？？
+  row_lock_request_queue->cv_.notify_all();
+  // 综合一下上述表述，当 force 被置为 true 时，解锁行将不会改变事务状态（如从GROWING 切换到 SHRINKING）。
+  // 这将用于 Task 3 SeqScan 算子的实现中，可以及时释放不满足谓词的元组。
+  // 或者死锁检测线程来释放txn所有的锁，并且aborted而不会勿该成shrinking
+  if (!force) {
+    UpdateTxnState(txn, request->lock_mode_);
+  }
+  UpdateTxnRowLockSet(txn, request.get(), false);
+  return true;
+}
+
+void LockManager::UnlockAll() {
+  // You probably want to unlock all table and txn locks here.
+  // txn_manager_->BlockAllTransactions();
+  std::lock_guard<std::shared_mutex> lock(txn_manager_->txn_map_mutex_);
+  for (const auto &[txn_id, txn] : txn_manager_->txn_map_) {
+    txn->LockTxn();
+    // TODO(gukele) 在LockManager析构中使用使用，所以没有修改LockRequestQueue
+    txn->GetSharedRowLockSet()->clear();
+    txn->GetExclusiveRowLockSet()->clear();
+    txn->GetIntentionSharedTableLockSet()->clear();
+    txn->GetIntentionExclusiveTableLockSet()->clear();
+    txn->GetSharedIntentionExclusiveTableLockSet()->clear();
+    txn->UnlockTxn();
+  }
+}
+
+void LockManager::ReleaseLocks(Transaction *txn) {
+  /** Drop all row locks */
+  txn->LockTxn();
+  std::unordered_map<table_oid_t, std::unordered_set<RID>> row_lock_set;
+  for (const auto &s_row_lock_set : *txn->GetSharedRowLockSet()) {
+    for (auto rid : s_row_lock_set.second) {
+      row_lock_set[s_row_lock_set.first].emplace(rid);
+    }
+  }
+  for (const auto &x_row_lock_set : *txn->GetExclusiveRowLockSet()) {
+    for (auto rid : x_row_lock_set.second) {
+      row_lock_set[x_row_lock_set.first].emplace(rid);
+    }
+  }
+
+  /** Drop all table locks */
+  std::unordered_set<table_oid_t> table_lock_set;
+  for (auto oid : *txn->GetSharedTableLockSet()) {
+    table_lock_set.emplace(oid);
+  }
+  for (table_oid_t oid : *(txn->GetIntentionSharedTableLockSet())) {
+    table_lock_set.emplace(oid);
+  }
+  for (auto oid : *txn->GetExclusiveTableLockSet()) {
+    table_lock_set.emplace(oid);
+  }
+  for (auto oid : *txn->GetIntentionExclusiveTableLockSet()) {
+    table_lock_set.emplace(oid);
+  }
+  for (auto oid : *txn->GetSharedIntentionExclusiveTableLockSet()) {
+    table_lock_set.emplace(oid);
+  }
+  txn->UnlockTxn();
+
+  for (const auto &locked_table_row_set : row_lock_set) {
+    table_oid_t oid = locked_table_row_set.first;
+    for (auto rid : locked_table_row_set.second) {
+      UnlockRow(txn, oid, rid);
+    }
+  }
+
+  for (auto oid : table_lock_set) {
+    UnlockTable(txn, oid);
+  }
+}
+
+void LockManager::AddEdge(txn_id_t t1, txn_id_t t2) {
+  std::lock_guard<std::mutex> guard(waits_for_latch_);
+  waits_for_[t1].insert(t2);
+  // TODO(gukele): just for test
+  unsafe_nodes_.insert(t1);
+}
+
+void LockManager::RemoveEdge(txn_id_t t1, txn_id_t t2) {
+  std::lock_guard<std::mutex> guard(waits_for_latch_);
+  if (auto iter = waits_for_.find(t1); iter != waits_for_.end()) {
+    iter->second.erase(t2);
+    // TODO(gukele): just for test
+    if (iter->second.empty()) {
+      unsafe_nodes_.erase(t1);
+    }
+  }
+}
+
+auto LockManager::HasCycle(txn_id_t *abort_txn_id) -> bool {
+  // TODO(gukele): cmu的测试会只使用AddEdge、RemoveEdge、HasCycle去测试，所以AddEdge、RemoveEdge也要修改
+  // TODO(gukele): 使用一个全局的unvisited/visited，并且不保留环的路径，似乎无法找到全部的环，
+  // 例如2->3->4->2, 3->5->3, 2->6->2这样一个图，存在三个环，第一次HasCycle后发现了环，并且删除了边4,
+  // 下次调用HasCycle时unvisited中只有5和6了，找不到第二个和第三个环,所以我们需要从上次发现环的路径继续开始
+  std::lock_guard<std::mutex> guard(waits_for_latch_);
+
+  // 再例如2->5->3->4->2  2->6->2  2->7->2  4->8->4 如果找到了第一个环，删除了点5，
+  // 如果从删除的点开始继续寻找，那么4->8->4的环就丢了
+
+  // 所以我们应该用最笨得方法，每次HasCycle都是重新DFS整个图寻找是否有环？
+
+  // 优化1，当DFS一个极大连通子图(连通分量)都没有发现环的时候，那么整个极大连通子图的点下次就没有必要DFS了
+
+  // 优化2
+
+  while (!unsafe_nodes_.empty()) {
+    // TODO(gukele): sort for test
+    std::vector<txn_id_t> unsafe_nodes(unsafe_nodes_.begin(), unsafe_nodes_.end());
+    std::sort(unsafe_nodes.begin(), unsafe_nodes.end());
+    for (const auto &source_txn : unsafe_nodes) {
+      // for(const auto &source_txn : unsafe_nodes_) {
+      std::unordered_set<txn_id_t> on_path{};
+      std::unordered_set<txn_id_t> visited{};
+      std::unordered_set<txn_id_t> connected_component{};  //连通分量(极大连通子图)
+      if (DFSFindCycle(source_txn, on_path, visited, connected_component)) {
+        *abort_txn_id = *on_path.begin();
+        for (const auto &txn_id : on_path) {
+          *abort_txn_id = std::max(*abort_txn_id, txn_id);
+        }
+        // RemoveVertex(*abort_txn_id);
+        return true;
+      }
+      // source_txn所在的极大连通子图已经不存在环了
+      for (const auto &safe_node : connected_component) {
+        unsafe_nodes_.erase(safe_node);
+      }
+    }
+  }
+  return false;
+}
+
+auto LockManager::GetEdgeList() -> std::vector<std::pair<txn_id_t, txn_id_t>> {
+  std::lock_guard<std::mutex> guard(waits_for_latch_);
+  std::vector<std::pair<txn_id_t, txn_id_t>> edges(0);
+  for (const auto &[v1, v2_s] : waits_for_) {
+    for (const auto &v2 : v2_s) {
+      edges.emplace_back(v1, v2);
+    }
+  }
+  return edges;
+}
+
+void LockManager::RunCycleDetection() {
+  while (enable_cycle_detection_) {
+    std::this_thread::sleep_for(cycle_detection_interval);
+    {  // TODO(students): detect deadlock
+      BuildDeadlockDetectionGraph();
+      txn_id_t abort_txn_id = INVALID_TXN_ID;
+      while (HasCycle(&abort_txn_id)) {
+        auto txn = txn_manager_->GetTransaction(abort_txn_id);
+        // 1.拿到的锁释放放掉，先释放行锁
+        // TODO(gukele): 根据测试的意思，只是单纯的set aborted,加锁失败返回false后再由TxnManager去释放锁
+        // 我认为直接在这里释放锁就可以了,如果只是单纯的set aborted,那么你要通知自己，让自己加锁失败
+        // txn_manager_->Abort(txn);
+
+        // 找到abort_txn当前死锁的加锁请求，notify
+        txn->SetState(TransactionState::ABORTED);
+        {
+          std::lock_guard<std::mutex> table_guard(table_lock_map_latch_);
+          if (auto iter = waits_for_table_.find(abort_txn_id); iter != waits_for_table_.end()) {
+            table_lock_map_[iter->second]->cv_.notify_all();
+          }
+        }
+        {
+          std::lock_guard<std::mutex> row_guard(row_lock_map_latch_);
+          if (auto iter = waits_for_row_.find(abort_txn_id); iter != waits_for_row_.end()) {
+            row_lock_map_[iter->second]->cv_.notify_all();
+          }
+        }
+
+        // 2.更新wait_for_
+        RemoveVertex(abort_txn_id);
+      }
+      std::lock_guard<std::mutex> guard(waits_for_latch_);
+      waits_for_.clear();
+      unsafe_nodes_.clear();
+      waits_for_table_.clear();
+      waits_for_row_.clear();
+    }
+  }
+}
+
+auto LockManager::UpgradeLockTable(Transaction *txn, LockMode lock_mode, LockRequestQueue *table_lock_request_queue,
+                                   std::unique_lock<std::mutex> &lock) -> std::optional<bool> {
+  /*
+   * LOCK UPGRADE:
+   *    Calling Lock() on a resource that is already locked should have the
+   * following behaviour:
+   *    - If requested lock mode is the same as that of the lock presently held,
+   *      Lock() should return true since it already has the lock.
+   *    - If requested lock mode is different, Lock() should upgrade the lock
+   * held by the transaction.
+   *
+   *    A lock request being upgraded should be prioritised over other waiting
+   * lock requests on the same resource.
+   *
+   *    While upgrading, only the following transitions should be allowed:
+   *        IS -> [S, X, IX, SIX]
+   *        S -> [X, SIX]
+   *        IX -> [X, SIX]
+   *        SIX -> [X]
+   *    Any other upgrade is considered incompatible, and such an attempt should
+   * set the TransactionState as ABORTED and throw a TransactionAbortException
+   * (INCOMPATIBLE_UPGRADE)
+   *
+   *    Furthermore, only one transaction should be allowed to upgrade its lock
+   * on a given resource. Multiple concurrent lock upgrades on the same resource
+   * should set the TransactionState as ABORTED and throw a
+   * TransactionAbortException (UPGRADE_CONFLICT).
+   */
+  for (auto iter = table_lock_request_queue->request_queue_.begin();
+       iter != table_lock_request_queue->request_queue_.end(); ++iter) {
+    auto request = *iter;
+    // 发现锁升级事件
+    if (request->txn_id_ == txn->GetTransactionId()) {
+      BUSTUB_ASSERT(request->granted_ == true, "The previous lock request for the transaction should be granted");
+
+      // 1. If requested lock mode is the same as that of the lock presently
+      // held, Lock() should return true since it already has the lock.
+      if (request->lock_mode_ == lock_mode) {
+        return true;
+      }
+
+      // 2. 当前资源上如果另一个事务正在尝试升级会造成UPGRADE_CONFLICT冲突
+      // NOTE(gukele) figure out why conflict
+      /*
+        T1 lock table in SHARED mode
+        T2 lock table in SHARED mode
+        T1 try to upgrade the lock to EXCLUSIVE mode, but conflict with T2,
+        so T1 will Remove [T1, SHARED] from queue,Insert [T1, EXCLUSIVE, granted=false] into queue
+        T2 upgrade to EXCLUSIVE but wait T1 E lock request
+        so T2 will Remove [T2, SHARED] from queue,Insert [T2, EXCLUSIVE, granted=false] into queue
+        then T1 granted E lock,
+
+
+        如果允许同时2个upgrade会出现下面的情况
+        T1 lock table in SHARED mode
+        T2 lock table in SHARED mode
+        T1 try to upgrade the lock to EXCLUSIVE mode, but conflict with T2,
+        so T1 will Remove [T1, SHARED] from queue,Insert [T1, EXCLUSIVE, granted=false] into queue
+        T2 upgrade to EXCLUSIVE without conflict 这样table就被SHARED+EXCLUSIVE lock了。
+      */
+
+      /*
+       * Furthermore, only one transaction should be allowed to upgrade its
+       * lock on a given resource. Multiple concurrent lock upgrades on the
+       * same resource should set the TransactionState as ABORTED and throw a
+       * TransactionAbortException (UPGRADE_CONFLICT).
+       */
+      if (table_lock_request_queue->upgrading_ != INVALID_TXN_ID) {
+        txn->SetState(TransactionState::ABORTED);
+        throw TransactionAbortException(txn->GetTransactionId(), AbortReason::UPGRADE_CONFLICT);
+      }
+
+      // 3. 错误的lock upgrade
+      if (!CanLockUpgrade(lock_mode, request->lock_mode_)) {
+        txn->SetState(TransactionState::ABORTED);
+        throw TransactionAbortException(txn->GetTransactionId(), AbortReason::INCOMPATIBLE_UPGRADE);
+      }
+
+      // 4. lock upgrade
+      // table_lock_request_queue->upgrading_ = txn->GetTransactionId();
+      auto upgraded_lock_request = std::make_shared<LockRequest>(txn->GetTransactionId(), lock_mode, request->oid_);
+      // 删除旧的
+      iter = table_lock_request_queue->request_queue_.erase(iter);
+      UpdateTxnTableLockSet(txn, request.get(), false);
+      // 插入新的
+      // TODO(gukele): bug 是因为我们新锁插入了原来的位置，而无论你是锁升级还是普通加锁，我们都要FIFO，所以应该插入最后
+      // 如果插入插入原来的位置，那么CanGrantLock默认认为自己请求之后的都是non-granted，无法检测当前自己request之后granted的
+      // iter = table_lock_request_queue->request_queue_.insert(iter, upgraded_lock_request);
+      iter = table_lock_request_queue->request_queue_.insert(table_lock_request_queue->request_queue_.end(),
+                                                             upgraded_lock_request);
+
+      // TODO(gukele): 放在这里更有利于并发？相当于自己释放了自己之前持有的一个锁
+      table_lock_request_queue->upgrading_ = txn->GetTransactionId();
+
+      // 会导致多次释放锁！
+      // std::unique_lock<std::mutex> lock(table_lock_request_queue->latch_, std::adopt_lock);
+
+      while (!CanGrantLock(table_lock_request_queue, upgraded_lock_request.get())) {
+        table_lock_request_queue->cv_.wait(lock);
+
+        // 查看事务当前的状态，如果是abort就notify，唤醒其它等待队列上阻塞的线程
+        // 为什么事务阻塞在请求锁的过程中状态会有可能被设置为aborted？因为发生了死锁，被死锁检测进程给强行设置的
+        if (txn->GetState() == TransactionState::ABORTED) {
+          table_lock_request_queue->upgrading_ = INVALID_TXN_ID;
+          table_lock_request_queue->request_queue_.erase(iter);
+          lock.unlock();
+          table_lock_request_queue->cv_.notify_all();
+          return false;
+        }
+      }
+      table_lock_request_queue->upgrading_ = INVALID_TXN_ID;
+      upgraded_lock_request->granted_ = true;
+      UpdateTxnTableLockSet(txn, upgraded_lock_request.get(), true);
+      return true;
+    }
+  }
+  return std::nullopt;
+}
+
+auto LockManager::UpgradeLockRow(Transaction *txn, LockMode lock_mode, LockRequestQueue *row_lock_request_queue,
+                                 std::unique_lock<std::mutex> &lock) -> std::optional<bool> {
+  for (auto iter = row_lock_request_queue->request_queue_.begin(); iter != row_lock_request_queue->request_queue_.end();
+       ++iter) {
+    auto request = *iter;
+    if (request->txn_id_ == txn->GetTransactionId()) {
+      BUSTUB_ASSERT(request->granted_ == true, "The previous lock request for the transaction should be granted");
+
+      // 1.
+      if (request->lock_mode_ == lock_mode) {
+        return true;
+      }
+
+      // 2.
+      if (row_lock_request_queue->upgrading_ != INVALID_TXN_ID) {
+        txn->SetState(TransactionState::ABORTED);
+        throw TransactionAbortException(txn->GetTransactionId(), AbortReason::UPGRADE_CONFLICT);
+      }
+
+      // 3.
+      // 行锁升级只有S -> X一种情况
+      if (!CanLockUpgrade(lock_mode, request->lock_mode_)) {
+        txn->SetState(TransactionState::ABORTED);
+        throw TransactionAbortException(txn->GetTransactionId(), AbortReason::INCOMPATIBLE_UPGRADE);
+      }
+
+      // 4. lock upgrade
+      auto upgraded_lock_request =
+          std::make_shared<LockRequest>(txn->GetTransactionId(), lock_mode, request->oid_, request->rid_);
+      // 删除旧的
+      iter = row_lock_request_queue->request_queue_.erase(iter);
+      UpdateTxnRowLockSet(txn, request.get(), false);
+      // 插入新的
+      iter = row_lock_request_queue->request_queue_.insert(row_lock_request_queue->request_queue_.end(),
+                                                           upgraded_lock_request);
+
+      row_lock_request_queue->upgrading_ = txn->GetTransactionId();
+
+      while (!CanGrantLock(row_lock_request_queue, upgraded_lock_request.get())) {
+        row_lock_request_queue->cv_.wait(lock);
+
+        // 查看事务当前的状态，如果是abort就notify，唤醒其它等待队列上阻塞的线程
+        // 为什么事务阻塞在请求锁的过程中状态会有可能被设置为aborted？因为发生了死锁，被死锁检测进程给强行设置的
+        if (txn->GetState() == TransactionState::ABORTED) {
+          row_lock_request_queue->upgrading_ = INVALID_TXN_ID;
+          row_lock_request_queue->request_queue_.erase(iter);
+          lock.unlock();
+          row_lock_request_queue->cv_.notify_all();
+          return false;
+        }
+      }
+      row_lock_request_queue->upgrading_ = INVALID_TXN_ID;
+      upgraded_lock_request->granted_ = true;
+      UpdateTxnRowLockSet(txn, upgraded_lock_request.get(), true);
+      return true;
+    }
+  }
+  return std::nullopt;
+}
+
+auto LockManager::AreLocksCompatible(LockMode l1, LockMode l2) -> bool {
+  switch (l1) {
+    case LockMode::SHARED:
+      if (l2 == LockMode::EXCLUSIVE || l2 == LockMode::INTENTION_EXCLUSIVE ||
+          l2 == LockMode::SHARED_INTENTION_EXCLUSIVE) {
+        return false;
+      }
+      break;
+    case LockMode::EXCLUSIVE:
+      return false;
+      break;
+    case LockMode::INTENTION_SHARED:
+      if (l2 == LockMode::EXCLUSIVE) {
+        return false;
+      }
+      break;
+    case LockMode::INTENTION_EXCLUSIVE:
+      if (l2 == LockMode::SHARED || l2 == LockMode::SHARED_INTENTION_EXCLUSIVE || l2 == LockMode::EXCLUSIVE) {
+        return false;
+      }
+      break;
+    case LockMode::SHARED_INTENTION_EXCLUSIVE:
+      if (l2 == LockMode::EXCLUSIVE || l2 == LockMode::SHARED || l2 == LockMode::INTENTION_EXCLUSIVE ||
+          l2 == LockMode::SHARED_INTENTION_EXCLUSIVE) {
+        return false;
+      }
+      break;
+    default:
+      throw Exception(ExceptionType::EXECUTION, "impossible! not have other lock mode");
+  }
+  return true;
+}
+
+auto LockManager::CanTxnTakeLock(Transaction *txn, LockMode lock_mode) -> bool {
+  // shrinking not allow X/IX
+  if (txn->GetState() == TransactionState::SHRINKING) {
+    if (lock_mode == LockMode::EXCLUSIVE || lock_mode == LockMode::INTENTION_EXCLUSIVE) {
+      txn->SetState(TransactionState::ABORTED);
+      throw TransactionAbortException(txn->GetTransactionId(), AbortReason::LOCK_ON_SHRINKING);
+    }
+  }
+
+  /*
+   * READ_UNCOMMITTED:
+   *     The transaction is required to take only IX, X locks.
+   *     X, IX locks are allowed in the GROWING state.
+   *     S, IS, SIX locks are never allowed
+   */
+  if (txn->GetIsolationLevel() == IsolationLevel::READ_UNCOMMITTED) {
+    if (lock_mode == LockMode::SHARED || lock_mode == LockMode::INTENTION_SHARED ||
+        lock_mode == LockMode::SHARED_INTENTION_EXCLUSIVE) {
+      txn->SetState(TransactionState::ABORTED);
+      throw TransactionAbortException(txn->GetTransactionId(), AbortReason::LOCK_SHARED_ON_READ_UNCOMMITTED);
+    }
+    if (txn->GetState() == TransactionState::SHRINKING) {
+      txn->SetState(TransactionState::ABORTED);
+      throw TransactionAbortException(txn->GetTransactionId(), AbortReason::LOCK_ON_SHRINKING);
+    }
+  }
+
+  /*
+   * READ_COMMITTED:
+   *     The transaction is required to take all locks.
+   *     All locks are allowed in the GROWING state
+   *     Only IS, S locks are allowed in the SHRINKING state
+   */
+  if (txn->GetIsolationLevel() == IsolationLevel::READ_COMMITTED) {
+    if (txn->GetState() == TransactionState::SHRINKING) {
+      if (lock_mode == LockMode::EXCLUSIVE || lock_mode == LockMode::INTENTION_EXCLUSIVE ||
+          lock_mode == LockMode::SHARED_INTENTION_EXCLUSIVE) {
+        txn->SetState(TransactionState::ABORTED);
+        throw TransactionAbortException(txn->GetTransactionId(), AbortReason::LOCK_ON_SHRINKING);
+      }
+    }
+  }
+
+  /*
+   * REPEATABLE_READ:
+   *     The transaction is required to take all locks.
+   *     All locks are allowed in the GROWING state
+   *     No locks are allowed in the SHRINKING state
+   */
+  if (txn->GetIsolationLevel() == IsolationLevel::REPEATABLE_READ) {
+    if (txn->GetState() == TransactionState::SHRINKING) {
+      txn->SetState(TransactionState::ABORTED);
+      throw TransactionAbortException(txn->GetTransactionId(), AbortReason::LOCK_ON_SHRINKING);
+    }
+  }
+  return true;
+}
+
+auto LockManager::CanGrantLock(LockRequestQueue *lock_request_queue, LockRequest *lock_request) -> bool {
+  for (const auto &request : lock_request_queue->request_queue_) {
+    if (request->granted_) {
+      if (!AreLocksCompatible(request->lock_mode_, lock_request->lock_mode_)) {
+        return false;
+      }
+    } else if (request.get() != lock_request) {  // FIFO 前边还有没有granted的
+      return false;
+    } else {
+      // } else if (lock_request_queue->upgrading_ == INVALID_TXN_ID ||
+      //            lock_request_queue->upgrading_ == lock_request->txn_id_) {
+      // TODO(gukele): 并且没有锁升级的,或者是自己锁升级,其实不需要，因为那个锁升级插进去的是non-granted
+      return true;
+    }
+  }
+  throw Exception(ExceptionType::EXECUTION, "impossible!");
+}
+
+// auto LockManager::CanGrantRowLock(LockRequestQueue *row_lock_request_queue, LockRequest *lock_request) -> bool {
+
+// }
+
+void LockManager::GrantNewLocksIfPossible(LockRequestQueue *lock_request_queue) {
+  throw Exception(ExceptionType::EXECUTION, "not implemented");
+}
+
+/*
+ * While upgrading, only the following transitions should be allowed:
+ *     IS -> [S, X, IX, SIX]
+ *     S -> [X, SIX]
+ *     IX -> [X, SIX]
+ *     SIX -> [X]
+ * Any other upgrade is considered incompatible, and such an attempt should set
+ * the TransactionState as ABORTED and throw a TransactionAbortException
+ * (INCOMPATIBLE_UPGRADE)
+ */
+auto LockManager::CanLockUpgrade(LockMode curr_lock_mode, LockMode requested_lock_mode) -> bool {
+  if (!(requested_lock_mode == LockMode::INTENTION_SHARED &&
+        (curr_lock_mode == LockMode::SHARED || curr_lock_mode == LockMode::EXCLUSIVE ||
+         curr_lock_mode == LockMode::INTENTION_EXCLUSIVE || curr_lock_mode == LockMode::SHARED_INTENTION_EXCLUSIVE)) &&
+      !(requested_lock_mode == LockMode::SHARED &&
+        (curr_lock_mode == LockMode::EXCLUSIVE || curr_lock_mode == LockMode::SHARED_INTENTION_EXCLUSIVE)) &&
+      !(requested_lock_mode == LockMode::INTENTION_EXCLUSIVE &&
+        (curr_lock_mode == LockMode::EXCLUSIVE || curr_lock_mode == LockMode::SHARED_INTENTION_EXCLUSIVE)) &&
+      !(requested_lock_mode == LockMode::SHARED_INTENTION_EXCLUSIVE && curr_lock_mode == LockMode::EXCLUSIVE)) {
+    void();
+    return false;
+  }
+  return true;
+}
+
+auto LockManager::CheckAppropriateLockOnTable(Transaction *txn, const table_oid_t &oid, LockMode row_lock_mode)
+    -> bool {
+  txn->LockTxn();
+  bool result = false;
+  switch (row_lock_mode) {
+    case LockMode::SHARED: {
+      auto i_s_table_locked = txn->IsTableIntentionSharedLocked(oid);
+      auto s_table_locked = txn->IsTableSharedLocked(oid);
+      auto i_x_table_locked = txn->IsTableIntentionExclusiveLocked(oid);
+      auto s_i_x_table_locked = txn->IsTableSharedIntentionExclusiveLocked(oid);
+      auto x_table_locked = txn->IsTableExclusiveLocked(oid);
+      result = i_s_table_locked || s_table_locked || i_x_table_locked || s_i_x_table_locked || x_table_locked;
+    } break;
+    case LockMode::EXCLUSIVE: {
+      auto i_x_table_locked = txn->IsTableIntentionExclusiveLocked(oid);
+      auto s_i_x_table_locked = txn->IsTableSharedIntentionExclusiveLocked(oid);
+      auto x_table_locked = txn->IsTableExclusiveLocked(oid);
+      result = i_x_table_locked || s_i_x_table_locked || x_table_locked;
+    } break;
+    default:
+      txn->UnlockTxn();
+      throw Exception(ExceptionType::EXECUTION, "impossible! error row_lock_mode!");
+      break;
+  }
+  txn->UnlockTxn();
+  return result;
+}
+
+auto LockManager::CheckNotHoldAppropriateLockOnRow(Transaction *txn, const table_oid_t &oid, LockMode table_lock_mode)
+    -> bool {
+  txn->LockTxn();
+  // bool result = false;
+  // switch (table_lock_mode)
+  // {
+  //   case LockMode::INTENTION_SHARED:
+  //     {
+  //       auto s_lock_set =  *txn->GetSharedRowLockSet();
+  //       result = s_lock_set.find(oid) == s_lock_set.end() ||
+  //       s_lock_set[oid].empty();
+  //     }
+  //     break;
+  //   case LockMode::INTENTION_EXCLUSIVE:
+  //   case LockMode::SHARED_INTENTION_EXCLUSIVE:
+  //     {
+  //       auto x_lock_set =  *txn->GetExclusiveRowLockSet();
+  //       result = x_lock_set.find(oid) == x_lock_set.end() ||
+  //       x_lock_set[oid].empty();
+  //     }
+  //     break;
+  //   default:
+  //     // TODO(gukele): 持有S/X表锁，应该就不会有对应表的行锁吧，但是如果是表级锁IS->S升级，那么可能会持有行锁？
+  //     {
+  //       auto s_lock_set =  *txn->GetSharedRowLockSet();
+  //       auto x_lock_set =  *txn->GetExclusiveRowLockSet();
+  //       BUSTUB_ASSERT((s_lock_set.find(oid) == s_lock_set.end() ||
+  //                     s_lock_set[oid].empty()) &&
+  //                     (x_lock_set.find(oid) == x_lock_set.end() ||
+  //                     x_lock_set[oid].empty()), "持有S/X表锁,
+  //                     但是仍然含有行锁");
+  //       txn->UnlockTxn();
+  //     }
+  //     break;
+  // }
+
+  // TODO(gukele): 可能因为锁升级，所以无法根据现在表锁判断是否持有某些行锁，例如IS表锁升级成IX表锁，此时可能持有S行锁
+  // 例如 IX表锁升级成X表锁，此时可能持有X行锁
+  // 所以UnlockTable时检查不持有对应表的任何行锁
+  auto s_lock_set = *txn->GetSharedRowLockSet();
+  auto x_lock_set = *txn->GetExclusiveRowLockSet();
+  bool result = (s_lock_set.find(oid) == s_lock_set.end() || s_lock_set[oid].empty()) &&
+                (x_lock_set.find(oid) == x_lock_set.end() || x_lock_set[oid].empty());
+  txn->UnlockTxn();
+  return result;
+}
+
+auto LockManager::DFSFindCycle(txn_id_t source_txn, std::unordered_set<txn_id_t> &on_path,
+                               std::unordered_set<txn_id_t> &visited, std::unordered_set<txn_id_t> &connected_component)
+    -> bool {
+  // dfs找到环？ 如果邻居中存在节点是DFS路径上的节点，那么就说明出现了环
+  visited.insert(source_txn);
+  on_path.insert(source_txn);
+  connected_component.insert(source_txn);
+  if (auto iter = waits_for_.find(source_txn); iter != waits_for_.end()) {
+    // TODO(gukele): sort for test
+    std::vector<txn_id_t> next_nodes(iter->second.begin(), iter->second.end());
+    std::sort(next_nodes.begin(), next_nodes.end());
+    for (const auto &next_node : next_nodes) {
+      // for (const auto &next_node : iter->second) {
+      if (visited.count(next_node) == 0) {
+        if (DFSFindCycle(next_node, on_path, visited, connected_component)) {
+          return true;
+        }
+      } else if (on_path.count(next_node) == 1) {
+        return true;
+      }
+      // 2->5->3->4->2  6->3->6
+    }
+  }
+  std::string str;
+  for (const auto &txn_id : on_path) {
+    str += " " + std::to_string(txn_id);
+  }
+  on_path.erase(source_txn);
+  return false;
+}
+
+auto LockManager::DFSFindCycle(txn_id_t source_txn, std::unordered_set<txn_id_t> &on_path,
+                               std::unordered_set<txn_id_t> &unvisited, txn_id_t *abort_txn_id) -> bool {
+  // dfs找到环？ 如果邻居中存在节点是DFS路径上的节点，那么就说明出现了环
+  if (auto iter = waits_for_.find(source_txn); iter != waits_for_.end()) {
+    for (const auto &v2 : iter->second) {
+      if (unvisited.count(v2) == 1) {
+        unvisited.erase(v2);
+        on_path.insert(v2);
+        if (DFSFindCycle(v2, on_path, unvisited, abort_txn_id)) {
+          return true;
+        }
+        on_path.erase(v2);
+      } else if (on_path.count(v2) == 1) {
+        *abort_txn_id = *on_path.begin();
+        for (const auto &txn_id : on_path) {
+          *abort_txn_id = std::max(*abort_txn_id, txn_id);
+        }
+        return true;
+      }
+    }
+  }
+  return false;
+}
+
+void LockManager::RemoveVertex(txn_id_t txn_id) {
+  std::lock_guard<std::mutex> guard(waits_for_latch_);
+  unsafe_nodes_.erase(txn_id);
+  waits_for_.erase(txn_id);
+  // 其实为了检测死锁，没必要把指向aborted_txn_id的边也去除
+  for (auto &[_, v2_s] : waits_for_) {
+    v2_s.erase(txn_id);
+  }
+}
+
+void LockManager::UpdateTxnTableLockSet(Transaction *txn, LockRequest *table_lock_request, bool is_insert) {
+  std::unordered_set<table_oid_t> *table_lock_set;
+  txn->LockTxn();
+  switch (table_lock_request->lock_mode_) {
+    case LockMode::SHARED:
+      table_lock_set = txn->GetSharedTableLockSet().get();
+      break;
+    case LockMode::EXCLUSIVE:
+      table_lock_set = txn->GetExclusiveTableLockSet().get();
+      break;
+    case LockMode::INTENTION_SHARED:
+      table_lock_set = txn->GetIntentionSharedTableLockSet().get();
+      break;
+    case LockMode::INTENTION_EXCLUSIVE:
+      table_lock_set = txn->GetIntentionExclusiveTableLockSet().get();
+      break;
+    case LockMode::SHARED_INTENTION_EXCLUSIVE:
+      table_lock_set = txn->GetSharedIntentionExclusiveTableLockSet().get();
+      break;
+    default:
+      txn->UnlockTxn();
+      throw Exception(ExceptionType::EXECUTION, "Error lock mode");
+      break;
+  }
+
+  if (is_insert) {
+    // BUSTUB_ASSERT(table_lock_set->count(request->oid_) == 0, "Already have");
+    table_lock_set->insert(table_lock_request->oid_);
+  } else {
+    // BUSTUB_ASSERT(table_lock_set->count(request->oid_) == 1, "Do not exist");
+    table_lock_set->erase(table_lock_request->oid_);
+  }
+  txn->UnlockTxn();
+}
+
+void LockManager::UpdateTxnRowLockSet(Transaction *txn, LockRequest *row_lock_request, bool is_insert) {
+  std::unordered_map<table_oid_t, std::unordered_set<RID>> *row_lock_set;
+  txn->LockTxn();
+  switch (row_lock_request->lock_mode_) {
+    case LockMode::SHARED:
+      row_lock_set = txn->GetSharedRowLockSet().get();
+      break;
+    case LockMode::EXCLUSIVE:
+      row_lock_set = txn->GetExclusiveRowLockSet().get();
+      break;
+    default:
+      txn->UnlockTxn();
+      throw Exception(ExceptionType::EXECUTION, "Error row lock mode");
+      break;
+  }
+
+  if (is_insert) {
+    (*row_lock_set)[row_lock_request->oid_].insert(row_lock_request->rid_);
+  } else {
+    // row_lock_set[row_lock_request->oid_].erase(row_lock_request->rid_);
+    if (const auto &set_iter = row_lock_set->find(row_lock_request->oid_); set_iter != row_lock_set->end()) {
+      set_iter->second.erase(row_lock_request->rid_);
+    }
+  }
+  txn->UnlockTxn();
+}
+
+auto LockManager::UpdateTxnState(Transaction *txn, LockMode unlock_mode) -> bool {
+  /*
+   *    Only unlocking S or X locks changes transaction state.
+   *
+   *    REPEATABLE_READ:
+   *        Unlocking S/X locks should set the transaction state to SHRINKING
+   *
+   *    READ_COMMITTED:
+   *        Unlocking X locks should set the transaction state to SHRINKING.
+   *        Unlocking S locks does not affect transaction state.
+   *
+   *   READ_UNCOMMITTED:
+   *        Unlocking X locks should set the transaction state to SHRINKING.
+   *        S locks are not permitted under READ_UNCOMMITTED.
+   *            The behaviour upon unlocking an S lock under this isolation level is undefined.
+   */
+  switch (txn->GetIsolationLevel()) {
+    case IsolationLevel::REPEATABLE_READ:
+      if (unlock_mode == LockMode::SHARED || unlock_mode == LockMode::EXCLUSIVE) {
+        txn->SetState(TransactionState::SHRINKING);
+        return true;
+      }
+      break;
+    case IsolationLevel::READ_COMMITTED:
+    case IsolationLevel::READ_UNCOMMITTED:
+      if (unlock_mode == LockMode::EXCLUSIVE) {
+        txn->SetState(TransactionState::SHRINKING);
+        return true;
+      }
+      break;
+    default:
+      throw Exception(ExceptionType::EXECUTION, "impossible! Error isolation level");
+  }
+  return false;
+}
+
+void LockManager::AddWaitsForTable(txn_id_t txn_id, table_oid_t oid) {
+  std::lock_guard<std::mutex> guard(waits_for_latch_);
+  waits_for_table_[txn_id] = oid;
+}
+void LockManager::AddWaitsForRow(txn_id_t txn_id, RID rid) {
+  std::lock_guard<std::mutex> guard(waits_for_latch_);
+  waits_for_row_[txn_id] = rid;
+}
+
+void LockManager::BuildDeadlockDetectionGraph() {
+  // 找到所有granted,然后non-granted看是否与granted冲突，冲突则需要等待
+  waits_for_.clear();
+  unsafe_nodes_.clear();
+  waits_for_table_.clear();
+  waits_for_row_.clear();
+  std::unique_lock<std::mutex> table_lock(table_lock_map_latch_);
+  std::unique_lock<std::mutex> row_lock(row_lock_map_latch_);
+  // 1.表级建图
+  for (const auto &[_, table_lock_request_queue_ptr] : table_lock_map_) {
+    auto &request_queue = table_lock_request_queue_ptr->request_queue_;
+    auto non_granted = request_queue.begin();
+    for (; non_granted != request_queue.end(); ++non_granted) {
+      if (!(*non_granted)->granted_) {
+        break;
+      }
+    }
+    auto end = non_granted;
+    for (; non_granted != request_queue.end(); ++non_granted) {
+      for (auto granted = request_queue.begin(); granted != end; ++granted) {
+        if (!AreLocksCompatible((*non_granted)->lock_mode_, (*granted)->lock_mode_)) {
+          AddEdge((*non_granted)->txn_id_, (*granted)->txn_id_);
+          AddWaitsForTable((*non_granted)->txn_id_, (*non_granted)->oid_);
+        }
+      }
+    }
+  }
+  table_lock.unlock();
+  // 2.行级建图
+  for (const auto &[_, row_lock_request_queue_ptr] : row_lock_map_) {
+    auto &request_queue = row_lock_request_queue_ptr->request_queue_;
+    auto non_granted = request_queue.begin();
+    for (; non_granted != request_queue.end(); ++non_granted) {
+      if (!(*non_granted)->granted_) {
+        break;
+      }
+    }
+    auto end = non_granted;
+    for (; non_granted != request_queue.end(); ++non_granted) {
+      for (auto granted = request_queue.begin(); granted != end; ++granted) {
+        if (!AreLocksCompatible((*non_granted)->lock_mode_, (*granted)->lock_mode_)) {
+          AddEdge((*non_granted)->txn_id_, (*granted)->txn_id_);
+          AddWaitsForRow((*non_granted)->txn_id_, (*non_granted)->rid_);
+        }
+      }
+    }
+  }
+  row_lock.unlock();
+  // 3.构建unvisited、unsafe_nodes_
+  std::lock_guard<std::mutex> guard(waits_for_latch_);
+  unsafe_nodes_.reserve(waits_for_.size());
+  for (const auto &[txn_id, _] : waits_for_) {
+    unsafe_nodes_.insert(txn_id);
+  }
+}
+
+}  // namespace bustub