//===----------------------------------------------------------------------===//
//
//                         BusTub
//
// transaction_manager.cpp
//
// Identification: src/concurrency/transaction_manager.cpp
//
// Copyright (c) 2015-2019, Carnegie Mellon University Database Group
//
//===----------------------------------------------------------------------===//

#include "concurrency/transaction_manager.h"

#include <mutex>  // NOLINT
#include <shared_mutex>
#include <unordered_map>
#include <unordered_set>

#include "catalog/catalog.h"
#include "common/config.h"
#include "common/macros.h"
#include "concurrency/transaction.h"
#include "storage/table/table_heap.h"
#include "storage/table/tuple.h"
namespace bustub {

void TransactionManager::Commit(Transaction *txn) {
  // Release all the locks.
  ReleaseLocks(txn);

  txn->SetState(TransactionState::COMMITTED);
}

void TransactionManager::Abort(Transaction *txn) {
<<<<<<< HEAD
  /* TODO(gukele): revert all the changes in write set */

  BUSTUB_ASSERT(!txn->GetWriteSet()->empty(), "write set should not empty");
  // BUSTUB_ASSERT(!txn->GetIndexWriteSet()->empty(), "index write set should not empty");
=======
  /* TODO: revert all the changes in write set */
  txn->LockTxn();

  auto &write_set = *txn->GetIndexWriteSet();
  while(!write_set.empty()) {
    auto &item = write_set.front();
    auto &tid = item.table_oid_;
    auto &rid = item.rid_;
    auto table_info = item.catalog_->GetTable(tid);
    auto &table = *table_info->table_;
    auto indexs_info = item.catalog_->GetTableIndexes(table_info->name_);

    if(item.wtype_ == WType::INSERT) {
      table.UpdateTupleMeta(TupleMeta{INVALID_TXN_ID, INVALID_TXN_ID, true}, rid);
      
    } else if(item.wtype_ == WType::DELETE) {
      table.UpdateTupleMeta(TupleMeta{INVALID_TXN_ID, INVALID_TXN_ID, false}, rid);
    } else if(item.wtype_ == WType::UPDATE) {

    }

    write_set.pop_front();
  }

  txn->UnlockTxn();
>>>>>>> 13b01090

  ReleaseLocks(txn);

  txn->SetState(TransactionState::ABORTED);
}

void TransactionManager::BlockAllTransactions() { UNIMPLEMENTED("block is not supported now!"); }

void TransactionManager::ResumeTransactions() { UNIMPLEMENTED("resume is not supported now!"); }

}  // namespace bustub<|MERGE_RESOLUTION|>--- conflicted
+++ resolved
@@ -33,38 +33,55 @@
 }
 
 void TransactionManager::Abort(Transaction *txn) {
-<<<<<<< HEAD
-  /* TODO(gukele): revert all the changes in write set */
+  /* TODO: revert all the changes in write set */
 
-  BUSTUB_ASSERT(!txn->GetWriteSet()->empty(), "write set should not empty");
-  // BUSTUB_ASSERT(!txn->GetIndexWriteSet()->empty(), "index write set should not empty");
-=======
-  /* TODO: revert all the changes in write set */
   txn->LockTxn();
 
   auto &write_set = *txn->GetIndexWriteSet();
-  while(!write_set.empty()) {
+  while (!write_set.empty()) {
     auto &item = write_set.front();
     auto &tid = item.table_oid_;
     auto &rid = item.rid_;
     auto table_info = item.catalog_->GetTable(tid);
     auto &table = *table_info->table_;
-    auto indexs_info = item.catalog_->GetTableIndexes(table_info->name_);
+    auto &new_tuple = item.tuple_;
+    auto &old_tuple = item.old_tuple_;
 
-    if(item.wtype_ == WType::INSERT) {
+    if (item.wtype_ == WType::INSERT) {
       table.UpdateTupleMeta(TupleMeta{INVALID_TXN_ID, INVALID_TXN_ID, true}, rid);
-      
-    } else if(item.wtype_ == WType::DELETE) {
+      const auto indexs_info = item.catalog_->GetTableIndexes(table_info->name_);
+      for (const auto &index_info : indexs_info) {
+        auto new_key_tuple =
+            new_tuple.KeyFromTuple(table_info->schema_, index_info->key_schema_, index_info->index_->GetKeyAttrs());
+        index_info->index_->DeleteEntry(new_key_tuple, rid, txn);
+      }
+    } else if (item.wtype_ == WType::DELETE) {
       table.UpdateTupleMeta(TupleMeta{INVALID_TXN_ID, INVALID_TXN_ID, false}, rid);
-    } else if(item.wtype_ == WType::UPDATE) {
+      const auto indexs_info = item.catalog_->GetTableIndexes(table_info->name_);
+      for (const auto &index_info : indexs_info) {
+        auto old_key_tuple =
+            old_tuple.KeyFromTuple(table_info->schema_, index_info->key_schema_, index_info->index_->GetKeyAttrs());
+        index_info->index_->InsertEntry(old_key_tuple, rid, txn);
+      }
+    } else if (item.wtype_ == WType::UPDATE) {
+      table.UpdateTupleInPlaceUnsafe({}, old_tuple, rid);
 
+      for (auto index_oid : item.index_oid_s_) {
+        auto index_info = item.catalog_->GetIndex(index_oid);
+        auto old_key_tuple =
+            old_tuple.KeyFromTuple(table_info->schema_, index_info->key_schema_, index_info->index_->GetKeyAttrs());
+        auto new_key_tuple =
+            new_tuple.KeyFromTuple(table_info->schema_, index_info->key_schema_, index_info->index_->GetKeyAttrs());
+
+        index_info->index_->DeleteEntry(new_key_tuple, rid, txn);
+        index_info->index_->InsertEntry(old_key_tuple, rid, txn);
+      }
     }
 
     write_set.pop_front();
   }
 
   txn->UnlockTxn();
->>>>>>> 13b01090
 
   ReleaseLocks(txn);
 
