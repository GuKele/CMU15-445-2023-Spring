--- conflicted
+++ resolved
@@ -75,10 +75,7 @@
   for (auto idx : key_attrs) {
     values.emplace_back(this->GetValue(&schema, idx));
   }
-<<<<<<< HEAD
-=======
-  // return {values, &key_schema}; // TODO(gukele): values 会被拷贝到新建AggregateValue对象中
->>>>>>> 13b01090
+  // return {values, &key_schema}; // TODO(gukele): values会被拷贝到新建Tuple对象中
   return {std::move(values), &key_schema};
 }
 
