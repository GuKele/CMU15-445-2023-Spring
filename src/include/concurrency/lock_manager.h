//===----------------------------------------------------------------------===//
//
//                         BusTub
//
// lock_manager.h
//
// Identification: src/include/concurrency/lock_manager.h
//
// Copyright (c) 2015-2019, Carnegie Mellon University Database Group
//
//===----------------------------------------------------------------------===//

#pragma once

#include <algorithm>
#include <condition_variable>  // NOLINT
#include <list>
#include <memory>
#include <mutex>  // NOLINT
#include <optional>
<<<<<<< HEAD
#include <set>
#include <unordered_map>
=======
>>>>>>> 13b01090
#include <unordered_set>
#include <set>
#include <utility>
#include <vector>

#include "common/config.h"
#include "common/macros.h"
#include "common/rid.h"
#include "concurrency/transaction.h"

namespace bustub {

class TransactionManager;

/**
 * LockManager handles transactions asking for locks on records.
 * Innodb 则是对索引进行加锁，如果不使用索引则会对整个表加表锁
 */
class LockManager {
 public:
  enum class LockMode { SHARED, EXCLUSIVE, INTENTION_SHARED, INTENTION_EXCLUSIVE, SHARED_INTENTION_EXCLUSIVE };

  /**
   * Structure to hold a lock request.
   * This could be a lock request on a table OR a row.
   * For table lock requests, the rid_ attribute would be unused.
   */
  class LockRequest {
   public:
    LockRequest(txn_id_t txn_id, LockMode lock_mode, table_oid_t oid) /** Table lock request */
        : txn_id_(txn_id), lock_mode_(lock_mode), oid_(oid) {}
    LockRequest(txn_id_t txn_id, LockMode lock_mode, table_oid_t oid, RID rid) /** Row lock request */
        : txn_id_(txn_id), lock_mode_(lock_mode), oid_(oid), rid_(rid) {}

    /** Txn_id of the txn requesting the lock */
    txn_id_t txn_id_;
    /** Locking mode of the requested lock */
    LockMode lock_mode_;
    /** Oid of the table for a table lock; oid of the table the row belong to for a row lock */
    table_oid_t oid_;
    /** Rid of the row for a row lock; unused for table locks */
    RID rid_;
    /** Whether the lock has been granted or not */
    bool granted_{false};
  };

  class LockRequestQueue {
   public:
    /** List of lock requests for the same resource (table or row) */
<<<<<<< HEAD
    // TODO(gukele): request_queue_划分为granted、non-granted两队列
=======
    // TODO(gukele)：request_queue_划分为granted、non-granted两队列
>>>>>>> 13b01090
    std::list<std::shared_ptr<LockRequest>> request_queue_;
    /** For notifying blocked transactions on this rid */
    std::condition_variable cv_;
    /** txn_id of an upgrading transaction (if any) */
    txn_id_t upgrading_ = INVALID_TXN_ID;
    /** coordination */
    std::mutex latch_;
  };

  /**
   * Creates a new lock manager configured for the deadlock detection policy.
   */
  LockManager() = default;

  void StartDeadlockDetection() {
    BUSTUB_ENSURE(txn_manager_ != nullptr, "txn_manager_ is not set.")
    enable_cycle_detection_ = true;
    cycle_detection_thread_ = new std::thread(&LockManager::RunCycleDetection, this);
  }

  ~LockManager() {
    // TODO(gukele)
    // UnlockAll();

    enable_cycle_detection_ = false;

    if (cycle_detection_thread_ != nullptr) {
      cycle_detection_thread_->join();
      delete cycle_detection_thread_;
    }
  }

  // NOTE(gukele)
  /**
   * [LOCK_NOTE]
   *
   * GENERAL BEHAVIOUR:
   *    Both LockTable() and LockRow() are blocking methods; they should wait till the lock is granted and then return.
   *    If the transaction was aborted in the meantime, do not grant the lock and return false.
   *
   *
   * MULTIPLE TRANSACTIONS:
   *    LockManager should maintain a queue for each resource; locks should be granted to transactions in a FIFO manner.
<<<<<<< HEAD
   *    If there are multiple compatible lock requests, all should be granted at the same time as long as FIFO is
   * honoured.
=======
   *    If there are multiple compatible lock requests, all should be granted at the same time as long as FIFO is honoured.
>>>>>>> 13b01090
   *
   * SUPPORTED LOCK MODES:
   *    Table locking should support all lock modes.
   *    Row locking should not support Intention locks. Attempting this should set the TransactionState as
   *    ABORTED and throw a TransactionAbortException (ATTEMPTED_INTENTION_LOCK_ON_ROW)
   *
   *
   * ISOLATION LEVEL:
   *    Depending on the ISOLATION LEVEL, a transaction should attempt to take locks:
   *    - Only if required, AND
   *    - Only if allowed
   *
   *    For instance S/IS/SIX locks are not required under READ_UNCOMMITTED, and any such attempt should set the
   *    TransactionState as ABORTED and throw a TransactionAbortException (LOCK_SHARED_ON_READ_UNCOMMITTED).
   *
   *    Similarly, X/IX locks on rows are not allowed if the the Transaction State is SHRINKING, and any such attempt
   *    should set the TransactionState as ABORTED and throw a TransactionAbortException (LOCK_ON_SHRINKING).
   *
   *    REPEATABLE_READ:
   *        The transaction is required to take all locks.
   *        All locks are allowed in the GROWING state
   *        No locks are allowed in the SHRINKING state
   *
   *    READ_COMMITTED:
   *        The transaction is required to take all locks.
   *        All locks are allowed in the GROWING state
   *        Only IS, S locks are allowed in the SHRINKING state
   *
   *    READ_UNCOMMITTED:
   *        The transaction is required to take only IX, X locks.
   *        X, IX locks are allowed in the GROWING state.
   *        S, IS, SIX locks are never allowed
   *
   *
   * MULTILEVEL LOCKING:
   *    While locking rows, Lock() should ensure that the transaction has an appropriate lock on the table which the row
   *    belongs to. For instance, if an exclusive lock is attempted on a row, the transaction must hold either
   *    X, IX, or SIX on the table. If such a lock does not exist on the table, Lock() should set the TransactionState
   *    as ABORTED and throw a TransactionAbortException (TABLE_LOCK_NOT_PRESENT)
   *
   *
   * LOCK UPGRADE:
   *    Calling Lock() on a resource that is already locked should have the following behaviour:
   *    - If requested lock mode is the same as that of the lock presently held,
   *      Lock() should return true since it already has the lock.
   *    - If requested lock mode is different, Lock() should upgrade the lock held by the transaction.
   *    - Basically there should be three steps to perform a lock upgrade in general
   *      - 1. Check the precondition of upgrade
   *      - 2. Drop the current lock, reserve the upgrade position
   *      - 3. Wait to get the new lock granted
   *
   *    A lock request being upgraded should be prioritized over other waiting lock requests on the same resource.
   *
   *    While upgrading, only the following transitions should be allowed:
   *        IS -> [S, X, IX, SIX]
   *        S -> [X, SIX]
   *        IX -> [X, SIX]
   *        SIX -> [X]
<<<<<<< HEAD
   *    总结：
   *        IS -> S -> SIX -> X
   *        IS -> IX -> SIX -> X
=======
   *    总的等级 IS -> S -> SIX -> X
   *            IS -> IX -> SIX -> X
>>>>>>> 13b01090
   *    Any other upgrade is considered incompatible, and such an attempt should set the TransactionState as ABORTED
   *    and throw a TransactionAbortException (INCOMPATIBLE_UPGRADE)
   *
   *    Furthermore, only one transaction should be allowed to upgrade its lock on a given resource.
   *    Multiple concurrent lock upgrades on the same resource should set the TransactionState as
   *    ABORTED and throw a TransactionAbortException (UPGRADE_CONFLICT).
   *
   *
   * BOOK KEEPING:
   *    If a lock is granted to a transaction, lock manager should update its
   *    lock sets appropriately (check transaction.h)
   *
   *    You probably want to consider which type of lock to directly apply on table
   *    when implementing executor later
   */

  /**
   * [UNLOCK_NOTE]
   *
   * GENERAL BEHAVIOUR:
   *    Both UnlockTable() and UnlockRow() should release the lock on the resource and return.
   *    Both should ensure that the transaction currently holds a lock on the resource it is attempting to unlock.
   *    If not, LockManager should set the TransactionState as ABORTED and throw
   *    a TransactionAbortException (ATTEMPTED_UNLOCK_BUT_NO_LOCK_HELD)
   *
   *    Additionally, unlocking a table should only be allowed if the transaction does not hold locks on any
   *    row on that table. If the transaction holds locks on rows of the table, Unlock should set the Transaction State
   *    as ABORTED and throw a TransactionAbortException (TABLE_UNLOCKED_BEFORE_UNLOCKING_ROWS).
   *
   *    Finally, unlocking a resource should also grant any new lock requests for the resource (if possible).
   *
   * TRANSACTION STATE UPDATE
   *    Unlock should update the transaction state appropriately (depending upon the ISOLATION LEVEL)
   *    Only unlocking S or X locks changes transaction state.
   *
   *    REPEATABLE_READ:
   *        Unlocking S/X locks should set the transaction state to SHRINKING
   *
   *    READ_COMMITTED:
   *        Unlocking X locks should set the transaction state to SHRINKING.
   *        Unlocking S locks does not affect transaction state.
   *
   *   READ_UNCOMMITTED:
   *        Unlocking X locks should set the transaction state to SHRINKING.
   *        S locks are not permitted under READ_UNCOMMITTED.
   *            The behaviour upon unlocking an S lock under this isolation level is undefined.
   *
   *
   * BOOK KEEPING:
   *    After a resource is unlocked, lock manager should update the transaction's lock sets
   *    appropriately (check transaction.h)
   */

  /**
   * Acquire a lock on table_oid_t in the given lock_mode.
   * If the transaction already holds a lock on the table, upgrade the lock
   * to the specified lock_mode (if possible).
   *
   * This method should abort the transaction and throw a
   * TransactionAbortException under certain circumstances.
   * See [LOCK_NOTE] in header file.
   *
   * @param txn the transaction requesting the lock upgrade
   * @param lock_mode the lock mode for the requested lock
   * @param oid the table_oid_t of the table to be locked in lock_mode
   * @return true if the upgrade is successful, false otherwise
   */
  auto LockTable(Transaction *txn, LockMode lock_mode, const table_oid_t &oid) noexcept(false) -> bool;

  /**
   * Release the lock held on a table by the transaction.
   *
   * This method should abort the transaction and throw a
   * TransactionAbortException under certain circumstances.
   * See [UNLOCK_NOTE] in header file.
   *
   * @param txn the transaction releasing the lock
   * @param oid the table_oid_t of the table to be unlocked
   * @return true if the unlock is successful, false otherwise
   */
  auto UnlockTable(Transaction *txn, const table_oid_t &oid) -> bool;

  /**
   * Acquire a lock on rid in the given lock_mode.
   * If the transaction already holds a lock on the row, upgrade the lock
   * to the specified lock_mode (if possible).
   *
   * This method should abort the transaction and throw a
   * TransactionAbortException under certain circumstances.
   * See [LOCK_NOTE] in header file.
   *
   * @param txn the transaction requesting the lock upgrade
   * @param lock_mode the lock mode for the requested lock
   * @param oid the table_oid_t of the table the row belongs to
   * @param rid the RID of the row to be locked
   * @return true if the upgrade is successful, false otherwise
   */
  auto LockRow(Transaction *txn, LockMode lock_mode, const table_oid_t &oid, const RID &rid) -> bool;

  /**
   * Release the lock held on a row by the transaction.
   *
   * This method should abort the transaction and throw a
   * TransactionAbortException under certain circumstances.
   * See [UNLOCK_NOTE] in header file.
   *
   * @param txn the transaction releasing the lock
   * @param rid the RID that is locked by the transaction
   * @param oid the table_oid_t of the table the row belongs to
   * @param rid the RID of the row to be unlocked
   * @param force unlock the tuple regardless of isolation level, not changing the transaction state
   * @return true if the unlock is successful, false otherwise
   */
  auto UnlockRow(Transaction *txn, const table_oid_t &oid, const RID &rid, bool force = false) -> bool;

  /*** Graph API ***/

  /**
   * Adds an edge from t1 -> t2 from waits for graph.
   * @param t1 transaction waiting for a lock
   * @param t2 transaction being waited for
   */
  auto AddEdge(txn_id_t t1, txn_id_t t2) -> void;

  /**
   * Removes an edge from t1 -> t2 from waits for graph.
   * @param t1 transaction waiting for a lock
   * @param t2 transaction being waited for
   */
  auto RemoveEdge(txn_id_t t1, txn_id_t t2) -> void;

  /**
   * Checks if the graph has a cycle, returning the newest transaction ID in the cycle if so.
   * @param[out] txn_id if the graph has a cycle, will contain the newest transaction ID
   * @return false if the graph has no cycle, otherwise stores the newest transaction ID in the cycle to txn_id
   */
  auto HasCycle(txn_id_t *abort_txn_id) -> bool;

  /**
   * @return all edges in current waits_for graph
   */
  auto GetEdgeList() -> std::vector<std::pair<txn_id_t, txn_id_t>>;

  /**
   * Runs cycle detection in the background.
   */
  auto RunCycleDetection() -> void;

  TransactionManager *txn_manager_;

 private:
  /** Spring 2023 */
  /* You are allowed to modify all functions below. */

  /**
   * @brief 检测是否是锁升级事件，若是则升级并返回true
   *
   * @param txn
   * @param lock_mode
   * @param lock_request_queue
   * @return -1表示不是锁升级事件，0表示是锁升级事件但锁升级失败，1表示是锁升级事件并且锁升级成功
   * @return std::optional == std::nullopt表示不是锁升级事件，true表示锁升级成功，false表示锁升级失败
   */
<<<<<<< HEAD
  auto UpgradeLockTable(Transaction *txn, LockMode lock_mode, LockRequestQueue *table_lock_request_queue,
                        std::unique_lock<std::mutex> &lock) -> std::optional<bool>;
=======
  auto UpgradeLockTable(Transaction *txn, LockMode lock_mode, LockRequestQueue *table_lock_request_queue) -> std::optional<bool>;
>>>>>>> 13b01090

  /**
   * @brief
   *
   * @param txn
   * @param lock_mode
   * @param oid
   * @param row_lock_request_queue
   * @return std::optional == std::nullopt表示不是锁升级事件，true表示锁升级成功，false表示锁升级失败
   */
<<<<<<< HEAD
  auto UpgradeLockRow(Transaction *txn, LockMode lock_mode, LockRequestQueue *row_lock_request_queue,
                      std::unique_lock<std::mutex> &lock) -> std::optional<bool>;
=======
  auto UpgradeLockRow(Transaction *txn, LockMode lock_mode, LockRequestQueue *row_lock_request_queue) -> std::optional<bool>;
>>>>>>> 13b01090

  /**
   * @brief 检测两个锁是否兼容
   *
   * @param l1
   * @param l2
   * @return true
   */
  auto AreLocksCompatible(LockMode l1, LockMode l2) -> bool;

  /**
   * @brief 检测不同隔离性、两阶段与锁的兼容性
   *
   * @param txn
   * @param lock_mode
   * @return true
   * @return false
   */
  auto CanTxnTakeLock(Transaction *txn, LockMode lock_mode) -> bool;

  /**
   * @brief can lock_request in lock_request_queue be granted.
   * If there are multiple compatible lock requests, all should be granted at
   * the same time as long as FIFO is honoured.
   *
   * @param lock_request_queue
   * @param lock_request
   * @return true
   */
  auto CanGrantLock(LockRequestQueue *lock_request_queue, LockRequest *lock_request) -> bool;

  // auto CanGrantRowLock(LockRequestQueue *row_lock_request_queue, LockRequest *lock_request) -> bool;

  void GrantNewLocksIfPossible(LockRequestQueue *lock_request_queue);

  /**
   * @brief 检测锁升级的正确性
   *
   * @param curr_lock_mode
   * @param requested_lock_mode
   * @return true
   * @return false
   */
  auto CanLockUpgrade(LockMode curr_lock_mode, LockMode requested_lock_mode) -> bool;

  /**
   * @brief 加行锁前，检查该事务是否持有对应的表级意向锁
   *
   * @param txn
   * @param oid
   * @param row_lock_mode
   * @return true
   * @return false
   */
  auto CheckAppropriateLockOnTable(Transaction *txn, const table_oid_t &oid, LockMode row_lock_mode) -> bool;

  auto CheckNotHoldAppropriateLockOnRow(Transaction *txn, const table_oid_t &oid, LockMode table_lock_mode) -> bool;

<<<<<<< HEAD
  auto DFSFindCycle(txn_id_t source_txn, std::unordered_set<txn_id_t> &on_path, std::unordered_set<txn_id_t> &visited,
                    std::unordered_set<txn_id_t> &connected_component) -> bool;

  auto DFSFindCycle(txn_id_t source_txn, std::unordered_set<txn_id_t> &on_path, std::unordered_set<txn_id_t> &unvisited,
                    txn_id_t *abort_txn_id) -> bool;

  void RemoveVertex(txn_id_t txn_id);
=======
  // auto DFSFindCycle(txn_id_t source_txn, std::vector<txn_id_t> &path, std::set<txn_id_t> &on_path,
  //                std::unordered_set<txn_id_t> &visited, txn_id_t *abort_txn_id) -> bool;
  auto DFSFindCycle(txn_id_t source_txn, std::unordered_set<txn_id_t> &on_path, std::unordered_set<txn_id_t> &unvisited, txn_id_t *abort_txn_id) -> bool;

  void RemoveEdgesAbout(txn_id_t txn_id);
>>>>>>> 13b01090

  void UnlockAll();

  /**
   * Releases all the locks held by the given transaction.
   * @param txn the transaction whose locks should be released
   */
  // TODO(gukele): LockManager应该提供这个接口
  void ReleaseLocks(Transaction *txn);

  /**
   * @brief 更新txn的table lock set
   *
   * @param txn
   * @param request
   * @param is_insert insert or delete
   */
  void UpdateTxnTableLockSet(Transaction *txn, LockRequest *table_lock_request, bool is_insert);

  /**
   * @brief 更新txn的row lock set
   *
   * @param txn
   * @param request
   * @param is_insert insert or delete
   */
  void UpdateTxnRowLockSet(Transaction *txn, LockRequest *row_lock_request, bool is_insert);

  auto UpdateTxnState(Transaction *txn, LockMode unlock_mode) -> bool;

  void AddWaitsForTable(txn_id_t txn_id, table_oid_t oid);
  void AddWaitsForRow(txn_id_t txn_id, RID rid);
<<<<<<< HEAD
  void BuildDeadlockDetectionGraph();
=======
  void BuildWaitForGraph();
>>>>>>> 13b01090

  /** Structure that holds lock requests for a given table oid */
  std::unordered_map<table_oid_t, std::shared_ptr<LockRequestQueue>> table_lock_map_;
  /** Coordination */
  std::mutex table_lock_map_latch_;

  /** Structure that holds lock requests for a given RID */
  std::unordered_map<RID, std::shared_ptr<LockRequestQueue>> row_lock_map_;
  /** Coordination */
  std::mutex row_lock_map_latch_;

  std::atomic<bool> enable_cycle_detection_;
  std::thread *cycle_detection_thread_;
  /** Waits-for graph representation. */
  std::unordered_map<txn_id_t, std::unordered_set<txn_id_t>> waits_for_;
<<<<<<< HEAD
  std::unordered_map<txn_id_t, table_oid_t> waits_for_table_;  // 记录每一个等待加锁的事务当前请求的加锁的表
  std::unordered_map<txn_id_t, RID> waits_for_row_;  // 记录每一个等待加锁的事务当前请求的加锁的行
  std::unordered_set<txn_id_t> unsafe_nodes_; // 当一个极大连通子图中不存在环了，该极大连通子图中的点都安全了
  std::mutex waits_for_latch_;  // 只有一个死锁检测线程，目前没有必要上锁
=======
  std::unordered_map<txn_id_t, table_oid_t> waits_for_table_; // 记录每一个等待加锁的事务当前请求的加锁的表
  std::unordered_map<txn_id_t, RID> waits_for_row_; // 记录每一个等待加锁的事务当前请求的加锁的行
  std::unordered_set<txn_id_t> unvisited_;
  std::mutex waits_for_latch_; // 只有一个死锁检测线程，目前没有必要上锁
>>>>>>> 13b01090
};

}  // namespace bustub

template <>
struct fmt::formatter<bustub::LockManager::LockMode> : formatter<std::string_view> {
  // parse is inherited from formatter<string_view>.
  template <typename FormatContext>
  auto format(bustub::LockManager::LockMode x, FormatContext &ctx) const {
    string_view name = "unknown";
    switch (x) {
      case bustub::LockManager::LockMode::EXCLUSIVE:
        name = "EXCLUSIVE";
        break;
      case bustub::LockManager::LockMode::INTENTION_EXCLUSIVE:
        name = "INTENTION_EXCLUSIVE";
        break;
      case bustub::LockManager::LockMode::SHARED:
        name = "SHARED";
        break;
      case bustub::LockManager::LockMode::INTENTION_SHARED:
        name = "INTENTION_SHARED";
        break;
      case bustub::LockManager::LockMode::SHARED_INTENTION_EXCLUSIVE:
        name = "SHARED_INTENTION_EXCLUSIVE";
        break;
    }
    return formatter<string_view>::format(name, ctx);
  }
};<|MERGE_RESOLUTION|>--- conflicted
+++ resolved
@@ -18,13 +18,9 @@
 #include <memory>
 #include <mutex>  // NOLINT
 #include <optional>
-<<<<<<< HEAD
 #include <set>
 #include <unordered_map>
-=======
->>>>>>> 13b01090
 #include <unordered_set>
-#include <set>
 #include <utility>
 #include <vector>
 
@@ -72,11 +68,7 @@
   class LockRequestQueue {
    public:
     /** List of lock requests for the same resource (table or row) */
-<<<<<<< HEAD
     // TODO(gukele): request_queue_划分为granted、non-granted两队列
-=======
-    // TODO(gukele)：request_queue_划分为granted、non-granted两队列
->>>>>>> 13b01090
     std::list<std::shared_ptr<LockRequest>> request_queue_;
     /** For notifying blocked transactions on this rid */
     std::condition_variable cv_;
@@ -120,12 +112,8 @@
    *
    * MULTIPLE TRANSACTIONS:
    *    LockManager should maintain a queue for each resource; locks should be granted to transactions in a FIFO manner.
-<<<<<<< HEAD
    *    If there are multiple compatible lock requests, all should be granted at the same time as long as FIFO is
    * honoured.
-=======
-   *    If there are multiple compatible lock requests, all should be granted at the same time as long as FIFO is honoured.
->>>>>>> 13b01090
    *
    * SUPPORTED LOCK MODES:
    *    Table locking should support all lock modes.
@@ -184,14 +172,9 @@
    *        S -> [X, SIX]
    *        IX -> [X, SIX]
    *        SIX -> [X]
-<<<<<<< HEAD
    *    总结：
    *        IS -> S -> SIX -> X
    *        IS -> IX -> SIX -> X
-=======
-   *    总的等级 IS -> S -> SIX -> X
-   *            IS -> IX -> SIX -> X
->>>>>>> 13b01090
    *    Any other upgrade is considered incompatible, and such an attempt should set the TransactionState as ABORTED
    *    and throw a TransactionAbortException (INCOMPATIBLE_UPGRADE)
    *
@@ -355,12 +338,8 @@
    * @return -1表示不是锁升级事件，0表示是锁升级事件但锁升级失败，1表示是锁升级事件并且锁升级成功
    * @return std::optional == std::nullopt表示不是锁升级事件，true表示锁升级成功，false表示锁升级失败
    */
-<<<<<<< HEAD
   auto UpgradeLockTable(Transaction *txn, LockMode lock_mode, LockRequestQueue *table_lock_request_queue,
                         std::unique_lock<std::mutex> &lock) -> std::optional<bool>;
-=======
-  auto UpgradeLockTable(Transaction *txn, LockMode lock_mode, LockRequestQueue *table_lock_request_queue) -> std::optional<bool>;
->>>>>>> 13b01090
 
   /**
    * @brief
@@ -371,12 +350,8 @@
    * @param row_lock_request_queue
    * @return std::optional == std::nullopt表示不是锁升级事件，true表示锁升级成功，false表示锁升级失败
    */
-<<<<<<< HEAD
   auto UpgradeLockRow(Transaction *txn, LockMode lock_mode, LockRequestQueue *row_lock_request_queue,
                       std::unique_lock<std::mutex> &lock) -> std::optional<bool>;
-=======
-  auto UpgradeLockRow(Transaction *txn, LockMode lock_mode, LockRequestQueue *row_lock_request_queue) -> std::optional<bool>;
->>>>>>> 13b01090
 
   /**
    * @brief 检测两个锁是否兼容
@@ -435,7 +410,6 @@
 
   auto CheckNotHoldAppropriateLockOnRow(Transaction *txn, const table_oid_t &oid, LockMode table_lock_mode) -> bool;
 
-<<<<<<< HEAD
   auto DFSFindCycle(txn_id_t source_txn, std::unordered_set<txn_id_t> &on_path, std::unordered_set<txn_id_t> &visited,
                     std::unordered_set<txn_id_t> &connected_component) -> bool;
 
@@ -443,13 +417,6 @@
                     txn_id_t *abort_txn_id) -> bool;
 
   void RemoveVertex(txn_id_t txn_id);
-=======
-  // auto DFSFindCycle(txn_id_t source_txn, std::vector<txn_id_t> &path, std::set<txn_id_t> &on_path,
-  //                std::unordered_set<txn_id_t> &visited, txn_id_t *abort_txn_id) -> bool;
-  auto DFSFindCycle(txn_id_t source_txn, std::unordered_set<txn_id_t> &on_path, std::unordered_set<txn_id_t> &unvisited, txn_id_t *abort_txn_id) -> bool;
-
-  void RemoveEdgesAbout(txn_id_t txn_id);
->>>>>>> 13b01090
 
   void UnlockAll();
 
@@ -482,11 +449,7 @@
 
   void AddWaitsForTable(txn_id_t txn_id, table_oid_t oid);
   void AddWaitsForRow(txn_id_t txn_id, RID rid);
-<<<<<<< HEAD
   void BuildDeadlockDetectionGraph();
-=======
-  void BuildWaitForGraph();
->>>>>>> 13b01090
 
   /** Structure that holds lock requests for a given table oid */
   std::unordered_map<table_oid_t, std::shared_ptr<LockRequestQueue>> table_lock_map_;
@@ -502,17 +465,10 @@
   std::thread *cycle_detection_thread_;
   /** Waits-for graph representation. */
   std::unordered_map<txn_id_t, std::unordered_set<txn_id_t>> waits_for_;
-<<<<<<< HEAD
   std::unordered_map<txn_id_t, table_oid_t> waits_for_table_;  // 记录每一个等待加锁的事务当前请求的加锁的表
   std::unordered_map<txn_id_t, RID> waits_for_row_;  // 记录每一个等待加锁的事务当前请求的加锁的行
-  std::unordered_set<txn_id_t> unsafe_nodes_; // 当一个极大连通子图中不存在环了，该极大连通子图中的点都安全了
+  std::unordered_set<txn_id_t> unsafe_nodes_;  // 当一个极大连通子图中不存在环了，该极大连通子图中的点都安全了
   std::mutex waits_for_latch_;  // 只有一个死锁检测线程，目前没有必要上锁
-=======
-  std::unordered_map<txn_id_t, table_oid_t> waits_for_table_; // 记录每一个等待加锁的事务当前请求的加锁的表
-  std::unordered_map<txn_id_t, RID> waits_for_row_; // 记录每一个等待加锁的事务当前请求的加锁的行
-  std::unordered_set<txn_id_t> unvisited_;
-  std::mutex waits_for_latch_; // 只有一个死锁检测线程，目前没有必要上锁
->>>>>>> 13b01090
 };
 
 }  // namespace bustub
