--- conflicted
+++ resolved
@@ -66,10 +66,7 @@
   class LockRequestQueue {
    public:
     /** List of lock requests for the same resource (table or row) */
-<<<<<<< HEAD
     // TODO(gukele)：request_queue_划分为granted、non-granted两队列
-=======
->>>>>>> 32b059b0
     std::list<std::shared_ptr<LockRequest>> request_queue_;
     /** For notifying blocked transactions on this rid */
     std::condition_variable cv_;
