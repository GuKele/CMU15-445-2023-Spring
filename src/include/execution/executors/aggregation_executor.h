--- conflicted
+++ resolved
@@ -60,11 +60,7 @@
           break;
       }
     }
-<<<<<<< HEAD
     // return {values};  // TODO(gukele): values会拷贝到返回值AggregateValue对象的构造函数的形参中
-=======
-    // return {values}; // TODO(gukele): values 会被拷贝到新建AggregateValue对象中
->>>>>>> 13b01090
     return {std::move(values)};
   }
 
@@ -218,11 +214,7 @@
 
  private:
   /** @return The tuple as an AggregateKey */
-<<<<<<< HEAD
-  // groupby (key)
-=======
   // group by (key)
->>>>>>> 13b01090
   auto MakeAggregateKey(const Tuple *tuple) -> AggregateKey {
     std::vector<Value> keys;
     for (const auto &expr : plan_->GetGroupBys()) {
