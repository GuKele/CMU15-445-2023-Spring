--- conflicted
+++ resolved
@@ -213,7 +213,7 @@
 
  private:
   /** @return The tuple as an AggregateKey */
-  // groupby (key)
+  // group by (key)
   auto MakeAggregateKey(const Tuple *tuple) -> AggregateKey {
     std::vector<Value> keys;
     for (const auto &expr : plan_->GetGroupBys()) {
@@ -241,11 +241,7 @@
 
   /** Simple aggregation hash table */
   // TODO(Student): Uncomment SimpleAggregationHashTable aht_;
-<<<<<<< HEAD
   SimpleAggregationHashTable aht_;
-=======
-
->>>>>>> 32b059b0
   /** Simple aggregation hash table iterator */
   // TODO(Student): Uncomment SimpleAggregationHashTable::Iterator aht_iterator_;
   SimpleAggregationHashTable::Iterator aht_iter_;
