--- conflicted
+++ resolved
@@ -1,72 +1,67 @@
-//===----------------------------------------------------------------------===//
-//
-//                         BusTub
-//
-// aggregation_executor.cpp
-//
-// Identification: src/execution/aggregation_executor.cpp
-//
-// Copyright (c) 2015-2021, Carnegie Mellon University Database Group
-//
-//===----------------------------------------------------------------------===//
-#include <memory>
-#include <vector>
-
-#include "execution/executors/aggregation_executor.h"
-#include "execution/plans/aggregation_plan.h"
-#include "storage/table/tuple.h"
-#include "type/type.h"
-
-namespace bustub {
-
-AggregationExecutor::AggregationExecutor(ExecutorContext *exec_ctx, const AggregationPlanNode *plan,
-<<<<<<< HEAD
-                                         std::unique_ptr<AbstractExecutor> &&child)
-    : AbstractExecutor(exec_ctx),
-      plan_(plan),
-      child_(std::move(child)),
-      aht_(plan_->GetAggregates(), plan_->GetAggregateTypes()),
-      aht_iter_(aht_.End()) {}
-=======
-                                         std::unique_ptr<AbstractExecutor> &&child_executor)
-    : AbstractExecutor(exec_ctx) {}
->>>>>>> 32b059b0
-
-void AggregationExecutor::Init() {
-  child_->Init();
-  aht_.Clear();
-  aht_iter_ = aht_.Begin();
-  Tuple tuple{};
-  RID rid{};
-
-  while (child_->Next(&tuple, &rid)) {
-    auto agg_key = MakeAggregateKey(&tuple);
-    auto agg_val = MakeAggregateValue(&tuple);
-    aht_.InsertCombine(agg_key, agg_val);
-  }
-
-  // TODO(gukele)
-  // when we have zero tuple to aggregate
-  if (aht_.Begin() == aht_.End() && GetOutputSchema().GetColumnCount() == 1) {
-    aht_.InsertInitCombine();
-  }
-
-  aht_iter_ = aht_.Begin();
-}
-
-auto AggregationExecutor::Next(Tuple *tuple, RID *rid) -> bool {
-  if (aht_iter_ == aht_.End()) {
-    return false;
-  }
-  std::vector<Value> values{};
-  values.insert(values.end(), aht_iter_.Key().group_bys_.begin(), aht_iter_.Key().group_bys_.end());
-  values.insert(values.end(), aht_iter_.Val().aggregates_.begin(), aht_iter_.Val().aggregates_.end());
-  *tuple = Tuple{std::move(values), &GetOutputSchema()};
-  ++aht_iter_;
-
-  return true;
-}
-
-auto AggregationExecutor::GetChildExecutor() const -> const AbstractExecutor * { return child_executor_.get(); }
-
-}  // namespace bustub
+//===----------------------------------------------------------------------===//
+//
+//                         BusTub
+//
+// aggregation_executor.cpp
+//
+// Identification: src/execution/aggregation_executor.cpp
+//
+// Copyright (c) 2015-2021, Carnegie Mellon University Database Group
+//
+//===----------------------------------------------------------------------===//
+#include <memory>
+#include <vector>
+
+#include "execution/executors/aggregation_executor.h"
+#include "execution/plans/aggregation_plan.h"
+#include "storage/table/tuple.h"
+#include "type/type.h"
+
+namespace bustub {
+
+AggregationExecutor::AggregationExecutor(ExecutorContext *exec_ctx, const AggregationPlanNode *plan,
+                                         std::unique_ptr<AbstractExecutor> &&child_executor)
+    : AbstractExecutor(exec_ctx),
+      plan_(plan),
+      child_executor_(std::move(child_executor)),
+      aht_(plan_->GetAggregates(), plan_->GetAggregateTypes()),
+      aht_iter_(aht_.End()) {}
+
+void AggregationExecutor::Init() {
+  child_executor_->Init();
+  aht_.Clear();
+  aht_iter_ = aht_.Begin();
+  Tuple tuple{};
+  RID rid{};
+
+  while (child_executor_->Next(&tuple, &rid)) {
+    auto agg_key = MakeAggregateKey(&tuple);
+    auto agg_val = MakeAggregateValue(&tuple);
+    aht_.InsertCombine(agg_key, agg_val);
+  }
+
+  // TODO(gukele)
+  // when we have zero tuple to aggregate
+  if (aht_.Begin() == aht_.End() && GetOutputSchema().GetColumnCount() == 1) {
+    aht_.InsertInitCombine();
+  }
+
+  aht_iter_ = aht_.Begin();
+}
+
+auto AggregationExecutor::Next(Tuple *tuple, RID *rid) -> bool {
+  if (aht_iter_ == aht_.End()) {
+    return false;
+  }
+  std::vector<Value> values{};
+  values.insert(values.end(), aht_iter_.Key().group_bys_.begin(), aht_iter_.Key().group_bys_.end());
+  values.insert(values.end(), aht_iter_.Val().aggregates_.begin(), aht_iter_.Val().aggregates_.end());
+  *tuple = Tuple{std::move(values), &GetOutputSchema()};
+  ++aht_iter_;
+
+  return true;
+}
+
+auto AggregationExecutor::GetChildExecutor() const -> const AbstractExecutor * { return child_executor_.get(); }
+
+}  // namespace bustub