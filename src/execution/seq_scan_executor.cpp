--- conflicted
+++ resolved
@@ -1,217 +1,185 @@
-//===----------------------------------------------------------------------===//
-//
-//                         BusTub
-//
-// seq_scan_executor.cpp
-//
-// Identification: src/execution/seq_scan_executor.cpp
-//
-// Copyright (c) 2015-2021, Carnegie Mellon University Database Group
-//
-//===----------------------------------------------------------------------===//
-
-#include "execution/executors/seq_scan_executor.h"
-#include <memory>
-#include <optional>
-#include "common/config.h"
-#include "common/exception.h"
-<<<<<<< HEAD
-#include "common/macros.h"
-=======
->>>>>>> 13b01090
-#include "common/rid.h"
-#include "concurrency/lock_manager.h"
-#include "concurrency/transaction.h"
-#include "storage/table/table_iterator.h"
-#include "storage/table/tuple.h"
-
-namespace bustub {
-
-SeqScanExecutor::SeqScanExecutor(ExecutorContext *exec_ctx, const SeqScanPlanNode *plan)
-    : AbstractExecutor(exec_ctx), plan_(plan) {}
-
-void SeqScanExecutor::Init() {
-  // throw NotImplementedException("SeqScanExecutor is not implemented");
-  auto exec_ctx = GetExecutorContext();
-  auto table_info = exec_ctx->GetCatalog()->GetTable(plan_->GetTableOid());
-<<<<<<< HEAD
-  // TODO(gukele): figure out Halloween problem。
-  // MakeIterator is introduced to avoid the Halloween problem in Project 3's
-  // UpdateExecutor, but you do not need it now.
-  iterator_.emplace(table_info->table_->MakeEagerIterator());
-  // TODO(gukele): 存在问题，按理说RR下应该是加S表锁，如果是DELETE ... WHERE ...应该是SIX锁。
-  // 但是好像因为历史问题，项目刚增加了意向锁的实现，所以目前使用意向锁+行锁来实现
-  try {
-    const auto txn = exec_ctx->GetTransaction();
-    const auto oid = plan_->GetTableOid();
-    if (exec_ctx_->IsDelete()) {  // 写锁
-      /*
-       * If the current operation is delete (by checking executor context
-       * IsDelete(), which will be set to true for DELETE and UPDATE), you should
-       * assume all tuples scanned will be deleted, and you should take X locks on
-       * the table and tuple as necessary in step 2.
-       */
-
-      // TODO(gukele): 是否需要判断是否持有更高级的锁？从而避免反向锁升级
-      if (!txn->IsTableIntentionExclusiveLocked(oid) && !txn->IsTableSharedIntentionExclusiveLocked(oid) &&
-          !txn->IsTableExclusiveLocked(oid)) {
-        if (!exec_ctx_->GetLockManager()->LockTable(txn, LockManager::LockMode::INTENTION_EXCLUSIVE, oid)) {
-          throw ExecutionException("seq scan lock table IX failed");
-        }
-      }
-      // if(txn->GetIsolationLevel() == IsolationLevel::READ_COMMITTED) {
-
-      // } else if (txn->GetIsolationLevel() == IsolationLevel::REPEATABLE_READ) {
-
-      // }
-    } else {  // 读锁
-      if (txn->GetIsolationLevel() != IsolationLevel::READ_UNCOMMITTED) {
-        if (!txn->IsTableIntentionSharedLocked(oid) && !txn->IsTableIntentionExclusiveLocked(oid) &&
-            !txn->IsTableSharedLocked(oid) && !txn->IsTableSharedIntentionExclusiveLocked(oid) &&
-            !txn->IsTableExclusiveLocked(oid)) {
-          if (!exec_ctx_->GetLockManager()->LockTable(txn, LockManager::LockMode::INTENTION_SHARED, oid)) {
-            throw ExecutionException("seq scan lock table IS failed");
-          }
-        }
-      }
-      // if (txn->GetIsolationLevel() == IsolationLevel::READ_COMMITTED) {
-      //   if(!txn->IsTableIntentionSharedLocked(oid) && !txn->IsTableIntentionExclusiveLocked(oid) &&
-      //   !txn->IsTableSharedLocked(oid) && !txn->IsTableSharedIntentionExclusiveLocked(oid) &&
-      //   !txn->IsTableExclusiveLocked(oid)) {
-      //     if (!exec_ctx_->GetLockManager()->LockTable(txn, LockManager::LockMode::INTENTION_SHARED, oid)) {
-      //       throw ExecutionException("seq scan lock table IS failed");
-      //     }
-      //   }
-      // } // TODO(gukele):REPEATABLE_READ应该是也加is？只不过行s锁不会提前释放
-      // else if (txn->GetIsolationLevel() == IsolationLevel::REPEATABLE_READ) {
-      //   if(!txn->IsTableSharedLocked(oid) && !txn->IsTableSharedIntentionExclusiveLocked(oid) &&
-      //   !txn->IsTableExclusiveLocked(oid)) {
-      //     if (!exec_ctx_->GetLockManager()->LockTable(txn, LockManager::LockMode::SHARED, oid)) {
-      //       throw ExecutionException("seq scan lock table S failed");
-      //     }
-      //   }
-      // }
-    }
-  } catch (const TransactionAbortException &e) {
-    throw ExecutionException("seq scan TransactionAbort");
-  }
-}
-
-/*
- * In Init:
- *   take a table lock. Get an iterator by using MakeEagerIterator instead of MakeIterator.
- *   (MakeIterator is introduced to avoid the Halloween problem in Project 3's UpdateExecutor, but you do not need it
- * now.) In Next: 1.Get the current position of the table iterator. 2.Lock the tuple as needed for the isolation level.
- *   3.Fetch the tuple. Check tuple meta, and if you have implemented filter pushdown to scan,
- *     check the predicate.
- *   4.If the tuple should not be read by this transaction, force unlock the row.
- *     Otherwise, unlock the row as needed for the isolation level.
- *   5.If the current operation is delete (by checking executor context IsDelete(),
- *     which will be set to true for DELETE and UPDATE), you should assume all tuples scanned will be deleted,
- *     and you should take X locks on the table and tuple as necessary in step 2.
- */
-
-auto SeqScanExecutor::Next(Tuple *tuple, RID *rid) -> bool {
-  auto &iter = iterator_.value();
-  auto txn = exec_ctx_->GetTransaction();
-  auto oid = plan_->GetTableOid();
-
-  while (!iter.IsEnd()) {
-    // 加锁
-    auto lock_mode = LockManager::LockMode::SHARED;
-    // bool is_this_executor_get_shared_row = false; //表示是否是由本算子加上的shared_row
-    try {
-      if (exec_ctx_->IsDelete()) {  // 写锁
-        lock_mode = LockManager::LockMode::EXCLUSIVE;
-        if (!txn->IsRowExclusiveLocked(oid, iter.GetRID())) {
-          if (!exec_ctx_->GetLockManager()->LockRow(txn, lock_mode, oid, iter.GetRID())) {
-            throw ExecutionException("seq scan lock row X failed");
-          }
-        }
-      } else {  // 读锁
-        if (txn->GetIsolationLevel() != IsolationLevel::READ_UNCOMMITTED) {
-          if (!txn->IsRowSharedLocked(oid, iter.GetRID()) && !txn->IsRowExclusiveLocked(oid, iter.GetRID())) {
-            if (!exec_ctx_->GetLockManager()->LockRow(txn, lock_mode, oid, iter.GetRID())) {
-              throw ExecutionException("seq scan lock row S failed");
-            }
-            // is_this_executor_get_shared_row = true;
-          }
-        }
-      }
-    } catch (const TransactionAbortException &e) {
-      throw ExecutionException("seq scan TransactionAbort");
-    }
-
-    auto [tuple_meta, tup] = iter.GetTuple();
-
-    // 释放锁 RC下 row S 锁可以直接释放吧。
-    try {
-      if (txn->IsRowSharedLocked(oid, iter.GetRID()) && txn->GetIsolationLevel() == IsolationLevel::READ_COMMITTED) {
-        BUSTUB_ASSERT(txn->IsRowSharedLocked(oid, iter.GetRID()), "RC do not hold S row ??");
-        if (!exec_ctx_->GetLockManager()->UnlockRow(txn, oid, iter.GetRID())) {
-          throw ExecutionException("seq scan unlock row S failed");
-        }
-      }
-    } catch (const TransactionAbortException &e) {
-      throw ExecutionException("seq scan TransactionAbort");
-    }
-
-    if (!tuple_meta.is_deleted_) {
-      // TODO(gukele): if you have implemented filter pushdown to scan, check the predicate.
-      // 如果不符合谓词，那么即使是RR也使用UnlockRow(force = true)？？？？
-      // 那如果是事物中别的算子加的读锁呢
-      // if(/*不符合谓词*/) {
-      //   if(/*本算子加上的shared_lock*/) {
-      //     if(/*RR*/) {
-      //       UnlockRow(force = true);
-      //     }
-      //   }
-      // }
-=======
-  // TODO(gukele):MakeIterator is introduced to avoid the Halloween problem in Project 3's UpdateExecutor, but you do not need it now.
-  iterator_.emplace(table_info->table_->MakeEagerIterator());
-  // TODO(gukele):存在问题，按理说RR下应该是加S表锁，如果是DELETE ... WHERE ...应该是SIX锁。
-  // 但是好像是项目刚增加了意向锁，所以目前使用意向锁+行锁来实现
-  try {
-    if(exec_ctx_->GetTransaction()->GetIsolationLevel() != IsolationLevel::READ_UNCOMMITTED &&
-      !exec_ctx_->GetLockManager()->LockTable(exec_ctx->GetTransaction(), LockManager::LockMode::INTENTION_SHARED, plan_->GetTableOid())) {
-      throw ExecutionException("seq scan lock table share failed");
-      }
-  } catch (const TransactionAbortException &e) {
-    throw ExecutionException("seq scan TransactionAbort");
-  }
-}
-
-auto SeqScanExecutor::Next(Tuple *tuple, RID *rid) -> bool {
-  auto &iter = iterator_.value();
-  while (!iter.IsEnd()) {
-    auto [tuple_meta, tup] = iter.GetTuple();
-    if (!tuple_meta.is_deleted_) {
->>>>>>> 13b01090
-      *tuple = std::move(tup);
-      *rid = tuple->GetRid();
-      ++iter;
-      return true;
-    }
-<<<<<<< HEAD
-    // TODO(gukele):
-    // else {
-    //   //被删的也应该UnlockRow(force = true)吧？
-    // }
-    ++iter;
-  }
-
-  // std::cout << plan_->OutputSchema().ToString() << std::endl;
-
-  // TODO(gukele): 如果是本算子加上的IS表锁，并且是读提交，检查无本表的读锁以后，应该直接释放IS表锁吧
-
-=======
-    ++iter;
-  }
-  // std::cout << plan_->OutputSchema().ToString() << std::endl;
-
->>>>>>> 13b01090
-  return false;
-}
-
-}  // namespace bustub
+//===----------------------------------------------------------------------===//
+//
+//                         BusTub
+//
+// seq_scan_executor.cpp
+//
+// Identification: src/execution/seq_scan_executor.cpp
+//
+// Copyright (c) 2015-2021, Carnegie Mellon University Database Group
+//
+//===----------------------------------------------------------------------===//
+
+#include "execution/executors/seq_scan_executor.h"
+#include <memory>
+#include <optional>
+#include "common/config.h"
+#include "common/exception.h"
+#include "common/macros.h"
+#include "common/rid.h"
+#include "concurrency/lock_manager.h"
+#include "concurrency/transaction.h"
+#include "storage/table/table_iterator.h"
+#include "storage/table/tuple.h"
+
+namespace bustub {
+
+SeqScanExecutor::SeqScanExecutor(ExecutorContext *exec_ctx, const SeqScanPlanNode *plan)
+    : AbstractExecutor(exec_ctx), plan_(plan) {}
+
+void SeqScanExecutor::Init() {
+  // throw NotImplementedException("SeqScanExecutor is not implemented");
+  auto exec_ctx = GetExecutorContext();
+  auto table_info = exec_ctx->GetCatalog()->GetTable(plan_->TableOid());
+  // TODO(gukele): figure out Halloween problem。
+  // MakeIterator is introduced to avoid the Halloween problem in Project 3's
+  // UpdateExecutor, but you do not need it now.
+  iterator_.emplace(table_info->table_->MakeEagerIterator());
+  // TODO(gukele): 存在问题，按理说RR下应该是加S表锁，如果是DELETE ... WHERE ...应该是SIX锁。
+  // 但是好像因为历史问题，项目刚增加了意向锁的实现，所以目前使用意向锁+行锁来实现
+  try {
+    const auto txn = exec_ctx->GetTransaction();
+    const auto oid = plan_->TableOid();
+    if (exec_ctx_->IsDelete()) {  // 写锁
+      /*
+       * If the current operation is delete (by checking executor context
+       * IsDelete(), which will be set to true for DELETE and UPDATE), you should
+       * assume all tuples scanned will be deleted, and you should take X locks on
+       * the table and tuple as necessary in step 2.
+       */
+
+      // TODO(gukele): 是否需要判断是否持有更高级的锁？从而避免反向锁升级
+      if (!txn->IsTableIntentionExclusiveLocked(oid) && !txn->IsTableSharedIntentionExclusiveLocked(oid) &&
+          !txn->IsTableExclusiveLocked(oid)) {
+        if (!exec_ctx_->GetLockManager()->LockTable(txn, LockManager::LockMode::INTENTION_EXCLUSIVE, oid)) {
+          throw ExecutionException("seq scan lock table IX failed");
+        }
+      }
+      // if(txn->GetIsolationLevel() == IsolationLevel::READ_COMMITTED) {
+
+      // } else if (txn->GetIsolationLevel() == IsolationLevel::REPEATABLE_READ) {
+
+      // }
+    } else {  // 读锁
+      if (txn->GetIsolationLevel() != IsolationLevel::READ_UNCOMMITTED) {
+        if (!txn->IsTableIntentionSharedLocked(oid) && !txn->IsTableIntentionExclusiveLocked(oid) &&
+            !txn->IsTableSharedLocked(oid) && !txn->IsTableSharedIntentionExclusiveLocked(oid) &&
+            !txn->IsTableExclusiveLocked(oid)) {
+          if (!exec_ctx_->GetLockManager()->LockTable(txn, LockManager::LockMode::INTENTION_SHARED, oid)) {
+            throw ExecutionException("seq scan lock table IS failed");
+          }
+        }
+      }
+      // if (txn->GetIsolationLevel() == IsolationLevel::READ_COMMITTED) {
+      //   if(!txn->IsTableIntentionSharedLocked(oid) && !txn->IsTableIntentionExclusiveLocked(oid) &&
+      //   !txn->IsTableSharedLocked(oid) && !txn->IsTableSharedIntentionExclusiveLocked(oid) &&
+      //   !txn->IsTableExclusiveLocked(oid)) {
+      //     if (!exec_ctx_->GetLockManager()->LockTable(txn, LockManager::LockMode::INTENTION_SHARED, oid)) {
+      //       throw ExecutionException("seq scan lock table IS failed");
+      //     }
+      //   }
+      // } // TODO(gukele):REPEATABLE_READ应该是也加is？只不过行s锁不会提前释放
+      // else if (txn->GetIsolationLevel() == IsolationLevel::REPEATABLE_READ) {
+      //   if(!txn->IsTableSharedLocked(oid) && !txn->IsTableSharedIntentionExclusiveLocked(oid) &&
+      //   !txn->IsTableExclusiveLocked(oid)) {
+      //     if (!exec_ctx_->GetLockManager()->LockTable(txn, LockManager::LockMode::SHARED, oid)) {
+      //       throw ExecutionException("seq scan lock table S failed");
+      //     }
+      //   }
+      // }
+    }
+  } catch (const TransactionAbortException &e) {
+    throw ExecutionException("seq scan TransactionAbort");
+  }
+}
+
+/*
+ * In Init:
+ *   take a table lock. Get an iterator by using MakeEagerIterator instead of MakeIterator.
+ *   (MakeIterator is introduced to avoid the Halloween problem in Project 3's UpdateExecutor, but you do not need it
+ * now.) In Next: 1.Get the current position of the table iterator. 2.Lock the tuple as needed for the isolation level.
+ *   3.Fetch the tuple. Check tuple meta, and if you have implemented filter pushdown to scan,
+ *     check the predicate.
+ *   4.If the tuple should not be read by this transaction, force unlock the row.
+ *     Otherwise, unlock the row as needed for the isolation level.
+ *   5.If the current operation is delete (by checking executor context IsDelete(),
+ *     which will be set to true for DELETE and UPDATE), you should assume all tuples scanned will be deleted,
+ *     and you should take X locks on the table and tuple as necessary in step 2.
+ */
+
+auto SeqScanExecutor::Next(Tuple *tuple, RID *rid) -> bool {
+  auto &iter = iterator_.value();
+  auto txn = exec_ctx_->GetTransaction();
+  auto oid = plan_->TableOid();
+
+  while (!iter.IsEnd()) {
+    // 加锁
+    auto lock_mode = LockManager::LockMode::SHARED;
+    // bool is_this_executor_get_shared_row = false; //表示是否是由本算子加上的shared_row
+    try {
+      if (exec_ctx_->IsDelete()) {  // 写锁
+        lock_mode = LockManager::LockMode::EXCLUSIVE;
+        if (!txn->IsRowExclusiveLocked(oid, iter.GetRID())) {
+          if (!exec_ctx_->GetLockManager()->LockRow(txn, lock_mode, oid, iter.GetRID())) {
+            throw ExecutionException("seq scan lock row X failed");
+          }
+        }
+      } else {  // 读锁
+        if (txn->GetIsolationLevel() != IsolationLevel::READ_UNCOMMITTED) {
+          if (!txn->IsRowSharedLocked(oid, iter.GetRID()) && !txn->IsRowExclusiveLocked(oid, iter.GetRID())) {
+            if (!exec_ctx_->GetLockManager()->LockRow(txn, lock_mode, oid, iter.GetRID())) {
+              throw ExecutionException("seq scan lock row S failed");
+            }
+            // is_this_executor_get_shared_row = true;
+          }
+        }
+      }
+    } catch (const TransactionAbortException &e) {
+      throw ExecutionException("seq scan TransactionAbort");
+    }
+
+    auto [tuple_meta, tup] = iter.GetTuple();
+
+    // 释放锁 RC下 row S 锁可以直接释放吧。
+    try {
+      if (txn->IsRowSharedLocked(oid, iter.GetRID()) && txn->GetIsolationLevel() == IsolationLevel::READ_COMMITTED) {
+        BUSTUB_ASSERT(txn->IsRowSharedLocked(oid, iter.GetRID()), "RC do not hold S row ??");
+        if (!exec_ctx_->GetLockManager()->UnlockRow(txn, oid, iter.GetRID())) {
+          throw ExecutionException("seq scan unlock row S failed");
+        }
+      }
+    } catch (const TransactionAbortException &e) {
+      throw ExecutionException("seq scan TransactionAbort");
+    }
+
+    if (!tuple_meta.is_deleted_) {
+      // TODO(gukele): if you have implemented filter pushdown to scan, check the predicate.
+      // 如果不符合谓词，那么即使是RR也使用UnlockRow(force = true)？？？？
+      // 那如果是事物中别的算子加的读锁呢
+      // if(/*不符合谓词*/) {
+      //   if(/*本算子加上的shared_lock*/) {
+      //     if(/*RR*/) {
+      //       UnlockRow(force = true);
+      //     }
+      //   }
+      // }
+      *tuple = std::move(tup);
+      *rid = tuple->GetRid();
+      ++iter;
+      return true;
+    }
+    // TODO(gukele):
+    // else {
+    //   //被删的也应该UnlockRow(force = true)吧？
+    // }
+    ++iter;
+  }
+
+  // std::cout << plan_->OutputSchema().ToString() << std::endl;
+
+  // TODO(gukele): 如果是本算子加上的IS表锁，并且是读提交，检查无本表的读锁以后，应该直接释放IS表锁吧
+
+  return false;
+}
+
+}  // namespace bustub